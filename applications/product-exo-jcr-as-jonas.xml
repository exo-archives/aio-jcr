--- conflicted
+++ resolved
@@ -1,191 +1,147 @@
-<project>
-	<parent>
-		<groupId>org.exoplatform.jcr</groupId>
-		<artifactId>exo.jcr.applications.config</artifactId>
-<<<<<<< HEAD
-		<version>1.10.3-SNAPSHOT</version>
-=======
-		<version>1.11.1-SNAPSHOT</version>
->>>>>>> 74014a6d
-	</parent>
-
-	<modelVersion>4.0.0</modelVersion>
-	<artifactId>exo.product.jcr</artifactId>
-	<packaging>jar</packaging>
-<<<<<<< HEAD
-	<version>1.10.3-SNAPSHOT</version>
-=======
-	<version>1.11.1-SNAPSHOT</version>
->>>>>>> 74014a6d
-	<name>eXo JCR Product</name>
-	<url>http://www.exoplatform.org</url>
-	<description>eXo JCR Product</description>
-
-	<dependencies>
-
-		<dependency>
-			<groupId>org.exoplatform.jcr</groupId>
-			<artifactId>exo.jcr.connectors.localadapter</artifactId>
-<<<<<<< HEAD
-			<version>1.10.3-SNAPSHOT</version>
-=======
-			<version>1.11.1-SNAPSHOT</version>
->>>>>>> 74014a6d
-			<type>rar</type>
-			<scope>runtime</scope>
-		</dependency>
-
-	</dependencies>
-
-	<build>
-		<plugins>
-			<plugin>
-				<artifactId>maven-assembly-plugin</artifactId>
-				<version>2.1</version>
-				<executions>
-					<execution>
-						<phase>install</phase>
-						<goals>
-							<goal>assembly</goal>
-						</goals>
-					</execution>
-				</executions>
-				<configuration>
-					<descriptors>
-						<descriptor>product-exo-jcr-as-descriptor.xml</descriptor>
-					</descriptors>
-					<finalName>lib</finalName>
-				</configuration>
-			</plugin>
-			<plugin>
-				<artifactId>maven-antrun-plugin</artifactId>
-				<version>1.3</version>
-				<configuration>
-					<tasks>
-						<!--deleting AS-->
-						<delete
-							dir="${exo.projects.directory.working}/exo-jonas"
-							includeEmptyDirs="true" quiet="yes" />
-						<!--copying the AS-->
-						<copy
-							todir="${exo.projects.directory.working}/exo-jonas"
-							verbose="false" overwrite="true">
-							<fileset
-								dir="${exo.projects.directory.dependencies}/${exo.projects.app.jonas.version}" />
-						</copy>
-						<!--copying jars-->
-						<copy
-							todir="${exo.projects.directory.working}/exo-jonas/lib/apps/"
-							verbose="true" overwrite="true">
-							<fileset
-<<<<<<< HEAD
-								dir="${basedir}/target/lib-1.10.3-SNAPSHOT.dir">
-=======
-								dir="${basedir}/target/lib-binary.dir">
->>>>>>> 74014a6d
-								<exclude name="**/*.war" />
-								<exclude name="**/*.rar" />
-							</fileset>
-						</copy>
-						<!--copying patch directory-->
-						<copy
-							todir="${exo.projects.directory.working}/exo-jonas/"
-							verbose="true" overwrite="true">
-							<fileset
-								dir="${basedir}/product-patches/as/jonas/" />
-						</copy>
-						<!--renaming wars-->
-						<move
-<<<<<<< HEAD
-							todir="${basedir}/target/lib-1.10.3-SNAPSHOT.dir/">
-							<fileset
-								dir="${basedir}/target/lib-1.10.3-SNAPSHOT.dir/">
-=======
-							todir="${basedir}/target/lib-binary.dir/">
-							<fileset
-								dir="${basedir}/target/lib-binary.dir/">
->>>>>>> 74014a6d
-								<include name="**/*.war" />
-							</fileset>
-							<mapper>
-								<chainedmapper>
-									<flattenmapper />
-									<globmapper
-<<<<<<< HEAD
-										from="exo.jcr.applications.*-1.10.3-SNAPSHOT.war"
-=======
-										from="exo.jcr.applications.*-1.11.1-SNAPSHOT.war"
->>>>>>> 74014a6d
-										to="*.war" casesensitive="no" />
-								</chainedmapper>
-							</mapper>
-						</move>
-						<!--renaming rars-->
-						<move
-<<<<<<< HEAD
-							todir="${basedir}/target/lib-1.10.3-SNAPSHOT.dir/">
-							<fileset
-								dir="${basedir}/target/lib-1.10.3-SNAPSHOT.dir/">
-=======
-							todir="${basedir}/target/lib-binary.dir/">
-							<fileset
-								dir="${basedir}/target/lib-binary.dir/">
->>>>>>> 74014a6d
-								<include name="**/*.rar" />
-							</fileset>
-							<mapper>
-								<chainedmapper>
-									<flattenmapper />
-									<globmapper
-<<<<<<< HEAD
-										from="exo.jcr.connectors.*-1.10.3-SNAPSHOT.rar"
-=======
-										from="exo.jcr.connectors.*-1.11.1-SNAPSHOT.rar"
->>>>>>> 74014a6d
-										to="*.rar" casesensitive="no" />
-								</chainedmapper>
-							</mapper>
-						</move>
-						<!--copying wars and rars-->
-						<copy
-							todir="${exo.projects.directory.working}/exo-jonas/apps/autoload/exoplatform.ear/"
-							verbose="true" flatten="true" overwrite="true">
-							<fileset
-<<<<<<< HEAD
-								dir="${basedir}/target/lib-1.10.3-SNAPSHOT.dir/"
-=======
-								dir="${basedir}/target/lib-binary.dir/"
->>>>>>> 74014a6d
-								casesensitive="yes">
-								<include name="**/*.war" />
-								<include name="**/*.rar" />
-							</fileset>
-						</copy>
-						<delete
-							file="${exo.projects.directory.working}/exo-jonas/lib/commons/jonas/hsqldb.jar" />
-						<!--replacing hsqldb with new version-->
-						<copy
-							todir="${exo.projects.directory.working}/exo-jonas/lib/commons/jonas/">
-							<fileset
-<<<<<<< HEAD
-								dir="${basedir}/target/lib-1.10.3-SNAPSHOT.dir/">
-=======
-								dir="${basedir}/target/lib-binary.dir/">
->>>>>>> 74014a6d
-								<include name="**/hsqldb*.jar" />
-							</fileset>
-						</copy>
-						<copy
-							todir="${exo.projects.directory.working}/exo-jonas/bin/">
-							<fileset
-								dir="${basedir}/product-patches/as/">
-								<include name="*.dll" />
-							</fileset>
-						</copy>
-					</tasks>
-				</configuration>
-			</plugin>
-		</plugins>
-	</build>
-
-</project>
+<project>
+	<parent>
+		<groupId>org.exoplatform.jcr</groupId>
+		<artifactId>exo.jcr.applications.config</artifactId>
+		<version>1.11.1-SNAPSHOT</version>
+	</parent>
+
+	<modelVersion>4.0.0</modelVersion>
+	<artifactId>exo.product.jcr</artifactId>
+	<packaging>jar</packaging>
+	<version>1.11.1-SNAPSHOT</version>
+	<name>eXo JCR Product</name>
+	<url>http://www.exoplatform.org</url>
+	<description>eXo JCR Product</description>
+
+	<dependencies>
+
+		<dependency>
+			<groupId>org.exoplatform.jcr</groupId>
+			<artifactId>exo.jcr.connectors.localadapter</artifactId>
+			<version>1.11.1-SNAPSHOT</version>
+			<type>rar</type>
+			<scope>runtime</scope>
+		</dependency>
+
+	</dependencies>
+
+	<build>
+		<plugins>
+			<plugin>
+				<artifactId>maven-assembly-plugin</artifactId>
+				<version>2.1</version>
+				<executions>
+					<execution>
+						<phase>install</phase>
+						<goals>
+							<goal>assembly</goal>
+						</goals>
+					</execution>
+				</executions>
+				<configuration>
+					<descriptors>
+						<descriptor>product-exo-jcr-as-descriptor.xml</descriptor>
+					</descriptors>
+					<finalName>lib</finalName>
+				</configuration>
+			</plugin>
+			<plugin>
+				<artifactId>maven-antrun-plugin</artifactId>
+				<version>1.3</version>
+				<configuration>
+					<tasks>
+						<!--deleting AS-->
+						<delete
+							dir="${exo.projects.directory.working}/exo-jonas"
+							includeEmptyDirs="true" quiet="yes" />
+						<!--copying the AS-->
+						<copy
+							todir="${exo.projects.directory.working}/exo-jonas"
+							verbose="false" overwrite="true">
+							<fileset
+								dir="${exo.projects.directory.dependencies}/${exo.projects.app.jonas.version}" />
+						</copy>
+						<!--copying jars-->
+						<copy
+							todir="${exo.projects.directory.working}/exo-jonas/lib/apps/"
+							verbose="true" overwrite="true">
+							<fileset
+								dir="${basedir}/target/lib-binary.dir">
+								<exclude name="**/*.war" />
+								<exclude name="**/*.rar" />
+							</fileset>
+						</copy>
+						<!--copying patch directory-->
+						<copy
+							todir="${exo.projects.directory.working}/exo-jonas/"
+							verbose="true" overwrite="true">
+							<fileset
+								dir="${basedir}/product-patches/as/jonas/" />
+						</copy>
+						<!--renaming wars-->
+						<move
+							todir="${basedir}/target/lib-binary.dir/">
+							<fileset
+								dir="${basedir}/target/lib-binary.dir/">
+								<include name="**/*.war" />
+							</fileset>
+							<mapper>
+								<chainedmapper>
+									<flattenmapper />
+									<globmapper
+										from="exo.jcr.applications.*-1.11.1-SNAPSHOT.war"
+										to="*.war" casesensitive="no" />
+								</chainedmapper>
+							</mapper>
+						</move>
+						<!--renaming rars-->
+						<move
+							todir="${basedir}/target/lib-binary.dir/">
+							<fileset
+								dir="${basedir}/target/lib-binary.dir/">
+								<include name="**/*.rar" />
+							</fileset>
+							<mapper>
+								<chainedmapper>
+									<flattenmapper />
+									<globmapper
+										from="exo.jcr.connectors.*-1.11.1-SNAPSHOT.rar"
+										to="*.rar" casesensitive="no" />
+								</chainedmapper>
+							</mapper>
+						</move>
+						<!--copying wars and rars-->
+						<copy
+							todir="${exo.projects.directory.working}/exo-jonas/apps/autoload/exoplatform.ear/"
+							verbose="true" flatten="true" overwrite="true">
+							<fileset
+								dir="${basedir}/target/lib-binary.dir/"
+								casesensitive="yes">
+								<include name="**/*.war" />
+								<include name="**/*.rar" />
+							</fileset>
+						</copy>
+						<delete
+							file="${exo.projects.directory.working}/exo-jonas/lib/commons/jonas/hsqldb.jar" />
+						<!--replacing hsqldb with new version-->
+						<copy
+							todir="${exo.projects.directory.working}/exo-jonas/lib/commons/jonas/">
+							<fileset
+								dir="${basedir}/target/lib-binary.dir/">
+								<include name="**/hsqldb*.jar" />
+							</fileset>
+						</copy>
+						<copy
+							todir="${exo.projects.directory.working}/exo-jonas/bin/">
+							<fileset
+								dir="${basedir}/product-patches/as/">
+								<include name="*.dll" />
+							</fileset>
+						</copy>
+					</tasks>
+				</configuration>
+			</plugin>
+		</plugins>
+	</build>
+
+</project>