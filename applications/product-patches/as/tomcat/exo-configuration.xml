--- conflicted
+++ resolved
@@ -81,88 +81,6 @@
       </value-param>
     </init-params> 
   </component>
-<<<<<<< HEAD
-
-  <component>
-    <key>org.exoplatform.services.cifs.CIFSService</key>
-    <type>org.exoplatform.services.cifs.CIFSServiceImpl</type>
-    <init-params>
-      <!-- Repository configuration -->
-      <value-param>
-        <name>repository-name</name>
-        <value>repository</value>
-      </value-param>
-    
-      <!-- Server Configuration -->
-    
-      <!-- Enable server -->
-      <value-param>
-        <name>enable_smb</name>
-        <value>true</value>
-      </value-param>
-    
-      <!-- Broadcast mask, if not specified 255.255.255.0 assign -->
-      <value-param>
-        <name>broadcast_mask</name>
-        <value>255.255.255.255</value>
-      </value-param>
-			
-      <!--Host name-->
-      <value-param>
-        <name>host_name</name>
-        <value>SmbUniqSs</value>
-      </value-param>
-
-      <!--Worgroup - if not determined used local domain name-->
-      <value-param>
-        <name>workgroup</name>
-        <value>office</value>
-      </value-param>
-
-      <!--Comment - set server comment-->
-      <value-param>
-        <name>comment</name>
-        <value>This server is specific SMB server which works with JCR repository.</value>
-      </value-param>
-			
-      <!-- NetBIOS transport (Java impl) configuration-->
-      <properties-param>
-        <name>netbios_java</name>
-        <property name="enabled" value="false"/>
-        <property name="session_port" value="139"/>
-        <property name="datagram_port" value="138"/>
-        <property name="name_port" value="137"/>
-        <!-- NetBIOS host announce config -->
-        <property name="announce_enabled" value="true"/>
-        <property name="announce_interval" value = "5"/>
-      </properties-param>
- 	
-      <!--use JNI NetBIOS SMB transport layer - only for Windows-->
-      <properties-param>
-        <name>winnetbios</name>
-        <property name="enabled" value="true"/>
-        <property name="netbiosname" value="UniqCIFS"/>
-        <!--LANA - if not determined or equal -1 used all available -->
-        <property name="lanas" value="-1"/>
-        <!-- native API for Win NetBIOS : netbios or winsock -->
-        <property name="nativeapi" value="netbios"/>
-        <!-- Win32 NetBIOS host announce config -->
-        <property name="announce_enabled" value ="true"/>
-        <property name="announce_interval" value = "5"/>
-      </properties-param>
- 		        
-      <!-- set security mode -->
-      <!-- security signatures is not suported -->
- 		        			
-      <properties-param>
-        <name>security_param</name>
-        <property name="challenge_response" value="true"/>
-      </properties-param>
- 		        
-    </init-params>
-  </component>
-
-=======
     <component>
     <key>org.exoplatform.services.organization.OrganizationService</key>
     <type>org.exoplatform.services.jcr.ext.organization.JCROrganizationServiceImpl</type>
@@ -621,7 +539,6 @@
     </component-plugin>
   </external-component-plugins>
 
->>>>>>> 74014a6d
   <external-component-plugins>
     <target-component>org.exoplatform.services.naming.InitialContextInitializer</target-component>
     <component-plugin>
