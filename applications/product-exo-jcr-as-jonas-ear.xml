--- conflicted
+++ resolved
@@ -1,167 +1,137 @@
-<project>
-	<parent>
-		<groupId>org.exoplatform.jcr</groupId>
-		<artifactId>exo.jcr.applications.config</artifactId>
-<<<<<<< HEAD
-		<version>1.10.3-SNAPSHOT</version>
-=======
-		<version>1.11.1-SNAPSHOT</version>
->>>>>>> 74014a6d
-	</parent>
-
-	<modelVersion>4.0.0</modelVersion>
-	<artifactId>exo.product.jcr</artifactId>
-	<packaging>jar</packaging>
-<<<<<<< HEAD
-	<version>1.10.3-SNAPSHOT</version>
-=======
-	<version>1.11.1-SNAPSHOT</version>
->>>>>>> 74014a6d
-	<name>eXo JCR Product</name>
-	<url>http://www.exoplatform.org</url>
-	<description>eXo JCR Product</description>
-
-	<dependencies>
-
-		<dependency>
-			<groupId>org.exoplatform.jcr</groupId>
-			<artifactId>exo.jcr.ear</artifactId>
-<<<<<<< HEAD
-			<version>1.10.3-SNAPSHOT</version>
-=======
-			<version>1.11.1-SNAPSHOT</version>
->>>>>>> 74014a6d
-			<type>ear</type>
-			<scope>runtime</scope>
-		</dependency>
-
-		<dependency>
-			<groupId>hsqldb</groupId>
-			<artifactId>hsqldb</artifactId>
-			<!-- version>1.7.3.3</version -->
-			<version>1.8.0.7</version>
-			<scope>compile</scope>
-		</dependency>
-
-	</dependencies>
-
-	<build>
-		<plugins>
-			<plugin>
-				<artifactId>maven-assembly-plugin</artifactId>
-				<version>2.1</version>
-				<executions>
-					<execution>
-						<phase>install</phase>
-						<goals>
-							<goal>assembly</goal>
-						</goals>
-					</execution>
-				</executions>
-				<configuration>
-					<descriptors>
-						<descriptor>product-exo-jcr-as-descriptor.xml</descriptor>
-					</descriptors>
-					<finalName>lib</finalName>
-				</configuration>
-			</plugin>
-			<plugin>
-				<artifactId>maven-antrun-plugin</artifactId>
-				<version>1.3</version>
-				<configuration>
-					<tasks>
-						<!--copying the AS-->
-						<delete
-							dir="${exo.projects.directory.working}/exo-jonas"
-							includeEmptyDirs="true" quiet="yes" />
-						<copy
-							todir="${exo.projects.directory.working}/exo-jonas"
-							verbose="false" overwrite="true">
-							<fileset
-								dir="${exo.projects.directory.dependencies}/${exo.projects.app.jonas.version}" />
-						</copy>
-						<!--renaming ear-->
-						<move
-<<<<<<< HEAD
-							todir="${basedir}/target/lib-1.10.3-SNAPSHOT.dir/">
-							<fileset
-								dir="${basedir}/target/lib-1.10.3-SNAPSHOT.dir/">
-=======
-							todir="${basedir}/target/lib-binary.dir/">
-							<fileset
-								dir="${basedir}/target/lib-binary.dir/">
->>>>>>> 74014a6d
-								<include name="**/*.ear" />
-							</fileset>
-							<mapper>
-								<chainedmapper>
-									<flattenmapper />
-									<globmapper
-<<<<<<< HEAD
-										from="*-1.10.3-SNAPSHOT.ear" to="*.ear"
-=======
-										from="*-1.11.1-SNAPSHOT.ear" to="*.ear"
->>>>>>> 74014a6d
-										casesensitive="no" />
-								</chainedmapper>
-							</mapper>
-						</move>
-						<!--copying the ear-->
-						<copy
-							todir="${exo.projects.directory.working}/exo-jonas/apps/autoload/"
-							verbose="true" overwrite="true">
-							<fileset
-<<<<<<< HEAD
-								dir="${basedir}/target/lib-1.10.3-SNAPSHOT.dir/"
-=======
-								dir="${basedir}/target/lib-binary.dir/"
->>>>>>> 74014a6d
-								includes="**/*.ear" />
-						</copy>
-						<!--copying exo-configuration.xml-->
-						<copy
-							todir="${exo.projects.directory.working}/exo-jonas/"
-							verbose="true" overwrite="true">
-							<fileset
-								dir="${basedir}/product-patches/as/jonas/" includes="*.xml" />
-						</copy>
-						<!--copying jaas.config etc.-->
-						<copy
-							todir="${exo.projects.directory.working}/exo-jonas/conf/"
-							verbose="true" overwrite="true">
-							<fileset
-								dir="${basedir}/product-patches/as/jonas/conf/" includes="*.*" />
-						</copy>
-						<copy
-							todir="${exo.projects.directory.working}/exo-jonas/bin/"
-							verbose="true" overwrite="true">
-							<fileset
-								dir="${basedir}/product-patches/as/jonas/bin/" />
-						</copy>
-						<delete
-							file="${exo.projects.directory.working}/exo-jonas/lib/commons/jonas/hsqldb.jar" />
-						<copy
-							todir="${exo.projects.directory.working}/exo-jonas/lib/commons/jonas/">
-							<fileset
-<<<<<<< HEAD
-								dir="${basedir}/target/lib-1.10.3-SNAPSHOT.dir/">
-=======
-								dir="${basedir}/target/lib-binary.dir/">
->>>>>>> 74014a6d
-								<include name="**/hsqldb*.jar" />
-							</fileset>
-						</copy>
-						<copy
-							todir="${exo.projects.directory.working}/exo-jonas/bin/">
-							<fileset
-								dir="${basedir}/product-patches/as/">
-								<include name="*.dll" />
-							</fileset>
-						</copy>
-					</tasks>
-				</configuration>
-			</plugin>
-		</plugins>
-	</build>
-
-</project>
+<project>
+	<parent>
+		<groupId>org.exoplatform.jcr</groupId>
+		<artifactId>exo.jcr.applications.config</artifactId>
+		<version>1.11.1-SNAPSHOT</version>
+	</parent>
+
+	<modelVersion>4.0.0</modelVersion>
+	<artifactId>exo.product.jcr</artifactId>
+	<packaging>jar</packaging>
+	<version>1.11.1-SNAPSHOT</version>
+	<name>eXo JCR Product</name>
+	<url>http://www.exoplatform.org</url>
+	<description>eXo JCR Product</description>
+
+	<dependencies>
+
+		<dependency>
+			<groupId>org.exoplatform.jcr</groupId>
+			<artifactId>exo.jcr.ear</artifactId>
+			<version>1.11.1-SNAPSHOT</version>
+			<type>ear</type>
+			<scope>runtime</scope>
+		</dependency>
+
+		<dependency>
+			<groupId>hsqldb</groupId>
+			<artifactId>hsqldb</artifactId>
+			<!-- version>1.7.3.3</version -->
+			<version>1.8.0.7</version>
+			<scope>compile</scope>
+		</dependency>
+
+	</dependencies>
+
+	<build>
+		<plugins>
+			<plugin>
+				<artifactId>maven-assembly-plugin</artifactId>
+				<version>2.1</version>
+				<executions>
+					<execution>
+						<phase>install</phase>
+						<goals>
+							<goal>assembly</goal>
+						</goals>
+					</execution>
+				</executions>
+				<configuration>
+					<descriptors>
+						<descriptor>product-exo-jcr-as-descriptor.xml</descriptor>
+					</descriptors>
+					<finalName>lib</finalName>
+				</configuration>
+			</plugin>
+			<plugin>
+				<artifactId>maven-antrun-plugin</artifactId>
+				<version>1.3</version>
+				<configuration>
+					<tasks>
+						<!--copying the AS-->
+						<delete
+							dir="${exo.projects.directory.working}/exo-jonas"
+							includeEmptyDirs="true" quiet="yes" />
+						<copy
+							todir="${exo.projects.directory.working}/exo-jonas"
+							verbose="false" overwrite="true">
+							<fileset
+								dir="${exo.projects.directory.dependencies}/${exo.projects.app.jonas.version}" />
+						</copy>
+						<!--renaming ear-->
+						<move
+							todir="${basedir}/target/lib-binary.dir/">
+							<fileset
+								dir="${basedir}/target/lib-binary.dir/">
+								<include name="**/*.ear" />
+							</fileset>
+							<mapper>
+								<chainedmapper>
+									<flattenmapper />
+									<globmapper
+										from="*-1.11.1-SNAPSHOT.ear" to="*.ear"
+										casesensitive="no" />
+								</chainedmapper>
+							</mapper>
+						</move>
+						<!--copying the ear-->
+						<copy
+							todir="${exo.projects.directory.working}/exo-jonas/apps/autoload/"
+							verbose="true" overwrite="true">
+							<fileset
+								dir="${basedir}/target/lib-binary.dir/"
+								includes="**/*.ear" />
+						</copy>
+						<!--copying exo-configuration.xml-->
+						<copy
+							todir="${exo.projects.directory.working}/exo-jonas/"
+							verbose="true" overwrite="true">
+							<fileset
+								dir="${basedir}/product-patches/as/jonas/" includes="*.xml" />
+						</copy>
+						<!--copying jaas.config etc.-->
+						<copy
+							todir="${exo.projects.directory.working}/exo-jonas/conf/"
+							verbose="true" overwrite="true">
+							<fileset
+								dir="${basedir}/product-patches/as/jonas/conf/" includes="*.*" />
+						</copy>
+						<copy
+							todir="${exo.projects.directory.working}/exo-jonas/bin/"
+							verbose="true" overwrite="true">
+							<fileset
+								dir="${basedir}/product-patches/as/jonas/bin/" />
+						</copy>
+						<delete
+							file="${exo.projects.directory.working}/exo-jonas/lib/commons/jonas/hsqldb.jar" />
+						<copy
+							todir="${exo.projects.directory.working}/exo-jonas/lib/commons/jonas/">
+							<fileset
+								dir="${basedir}/target/lib-binary.dir/">
+								<include name="**/hsqldb*.jar" />
+							</fileset>
+						</copy>
+						<copy
+							todir="${exo.projects.directory.working}/exo-jonas/bin/">
+							<fileset
+								dir="${basedir}/product-patches/as/">
+								<include name="*.dll" />
+							</fileset>
+						</copy>
+					</tasks>
+				</configuration>
+			</plugin>
+		</plugins>
+	</build>
+
+</project>