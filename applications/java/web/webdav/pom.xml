--- conflicted
+++ resolved
@@ -2,20 +2,12 @@
   <parent>
     <groupId>org.exoplatform.jcr</groupId>
     <artifactId>config</artifactId>
-<<<<<<< HEAD
-    <version>1.10.3-SNAPSHOT</version>
-=======
     <version>1.11.1-SNAPSHOT</version>
->>>>>>> 74014a6d
   </parent>
 
   <modelVersion>4.0.0</modelVersion>
   <artifactId>exo.jcr.applications.webdav</artifactId>
-<<<<<<< HEAD
-  <version>1.10.3-SNAPSHOT</version>
-=======
   <version>1.11.1-SNAPSHOT</version>
->>>>>>> 74014a6d
   <packaging>war</packaging>
   <name>eXO JCR Webdav web application</name>
   <url>http://www.exoplatform.org</url>
@@ -26,11 +18,7 @@
     <dependency>
       <groupId>org.exoplatform.jcr</groupId>
       <artifactId>exo.jcr.framework.web</artifactId>
-<<<<<<< HEAD
-      <version>1.10.3-SNAPSHOT</version>
-=======
       <version>1.11.1-SNAPSHOT</version>
->>>>>>> 74014a6d
       <scope>provided</scope>
     </dependency>
 
