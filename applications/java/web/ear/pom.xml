--- conflicted
+++ resolved
@@ -2,20 +2,12 @@
   <parent>
     <groupId>org.exoplatform.jcr</groupId>
     <artifactId>config</artifactId>
-<<<<<<< HEAD
-    <version>1.10.3-SNAPSHOT</version>
-=======
     <version>1.11.1-SNAPSHOT</version>
->>>>>>> 74014a6d
   </parent>
 
   <modelVersion>4.0.0</modelVersion>
   <artifactId>exo.jcr.ear</artifactId>
-<<<<<<< HEAD
-  <version>1.10.3-SNAPSHOT</version>
-=======
   <version>1.11.1-SNAPSHOT</version>
->>>>>>> 74014a6d
   <packaging>ear</packaging>
   <url>http://www.exoplatform.org</url>
   <name>eXo JCR EAR</name>
@@ -25,11 +17,7 @@
     <dependency>
       <groupId>org.exoplatform.jcr</groupId>
       <artifactId>exo.jcr.connectors.localadapter</artifactId>
-<<<<<<< HEAD
-      <version>1.10.3-SNAPSHOT</version>
-=======
       <version>1.11.1-SNAPSHOT</version>
->>>>>>> 74014a6d
       <type>rar</type>
       <scope>runtime</scope>
     </dependency>
@@ -37,11 +25,7 @@
     <dependency>
       <groupId>org.exoplatform.jcr</groupId>
       <artifactId>exo.jcr.applications.rest</artifactId>
-<<<<<<< HEAD
-      <version>1.10.3-SNAPSHOT</version>
-=======
       <version>1.11.1-SNAPSHOT</version>
->>>>>>> 74014a6d
       <type>war</type>
       <scope>runtime</scope>
     </dependency>
@@ -49,11 +33,7 @@
     <dependency>
       <groupId>org.exoplatform.jcr</groupId>
       <artifactId>exo.jcr.applications.browser</artifactId>
-<<<<<<< HEAD
-      <version>1.10.3-SNAPSHOT</version>
-=======
       <version>1.11.1-SNAPSHOT</version>
->>>>>>> 74014a6d
       <type>war</type>
       <scope>runtime</scope>
     </dependency>
@@ -61,11 +41,7 @@
     <dependency>
       <groupId>org.exoplatform.jcr</groupId>
       <artifactId>exo.jcr.applications.fckeditor</artifactId>
-<<<<<<< HEAD
-      <version>1.10.3-SNAPSHOT</version>
-=======
       <version>1.11.1-SNAPSHOT</version>
->>>>>>> 74014a6d
       <type>war</type>
       <scope>runtime</scope>
     </dependency>
@@ -73,11 +49,7 @@
     <dependency>
 	      <groupId>org.exoplatform.jcr</groupId>
 	      <artifactId>exo.jcr.component.webdav</artifactId>
-<<<<<<< HEAD
-	      <version>1.10.3-SNAPSHOT</version>
-=======
 	      <version>1.11.1-SNAPSHOT</version>
->>>>>>> 74014a6d
 	      <scope>runtime</scope>
     </dependency>
 
@@ -93,19 +65,11 @@
             <security>
               <security-role id="ID_EXO_USER">
                 <description>a simple user role</description>
-<<<<<<< HEAD
-                <role-name>exo</role-name>
-              </security-role>
-              <security-role id="ID_EXO_ADMIN">
-                <description>a simple admin role</description>
-                <role-name>admin</role-name>
-=======
                 <role-name>users</role-name>
               </security-role>
               <security-role id="ID_EXO_ADMIN">
                 <description>a simple admin role</description>
                 <role-name>administrators</role-name>
->>>>>>> 74014a6d
               </security-role>
             </security>
 
