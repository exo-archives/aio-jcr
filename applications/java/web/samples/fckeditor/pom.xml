--- conflicted
+++ resolved
@@ -2,20 +2,12 @@
   <parent>
     <groupId>org.exoplatform.jcr</groupId>
     <artifactId>config</artifactId>
-<<<<<<< HEAD
-    <version>1.10.3-SNAPSHOT</version>
-=======
     <version>1.11.1-SNAPSHOT</version>
->>>>>>> 74014a6d
   </parent>
 
   <modelVersion>4.0.0</modelVersion>
   <artifactId>exo.jcr.applications.fckeditor</artifactId>
-<<<<<<< HEAD
-  <version>1.10.3-SNAPSHOT</version>
-=======
   <version>1.11.1-SNAPSHOT</version>
->>>>>>> 74014a6d
   <packaging>war</packaging>
   <name>eXo FCKeditor using example</name>
   <url>http://www.exoplatform.org</url>
@@ -26,22 +18,14 @@
     <dependency>
       <groupId>org.exoplatform.jcr</groupId>
       <artifactId>exo.jcr.component.core</artifactId>
-<<<<<<< HEAD
-      <version>1.10.3-SNAPSHOT</version>
-=======
       <version>1.11.1-SNAPSHOT</version>
->>>>>>> 74014a6d
       <scope>provided</scope>
     </dependency>
 
     <dependency>
       <groupId>org.exoplatform.jcr</groupId>
       <artifactId>exo.jcr.framework.web</artifactId>
-<<<<<<< HEAD
-      <version>1.10.3-SNAPSHOT</version>
-=======
       <version>1.11.1-SNAPSHOT</version>
->>>>>>> 74014a6d
       <scope>provided</scope>
     </dependency>
 
