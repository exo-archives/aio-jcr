<project xmlns="http://maven.apache.org/POM/4.0.0" xmlns:xsi="http://www.w3.org/2001/XMLSchema-instance" xsi:schemaLocation="http://maven.apache.org/POM/4.0.0 http://maven.apache.org/maven-v4_0_0.xsd">
  <parent>
    <groupId>org.exoplatform.jcr</groupId>
    <artifactId>config</artifactId>
<<<<<<< HEAD
    <version>1.10.3-SNAPSHOT</version>
=======
    <version>1.11.1-SNAPSHOT</version>
>>>>>>> 74014a6d
  </parent>

  <modelVersion>4.0.0</modelVersion>
  <artifactId>exo.jcr.applications.rmi-client</artifactId>
<<<<<<< HEAD
  <version>1.10.3-SNAPSHOT</version>
=======
  <version>1.11.1-SNAPSHOT</version>
>>>>>>> 74014a6d
  <packaging>jar</packaging>
  <name>eXo JCR RMI demo</name>

  <dependencies>

    <!-- JCR API -->
    <dependency>
      <groupId>jcr</groupId>
      <artifactId>jcr</artifactId>
      <version>1.0</version>
      <scope>compile</scope>
    </dependency>

    <dependency>
      <groupId>org.exoplatform.jcr</groupId>
      <artifactId>exo.jcr.component.core</artifactId>
<<<<<<< HEAD
      <version>1.10.3-SNAPSHOT</version>
=======
      <version>1.11.1-SNAPSHOT</version>
>>>>>>> 74014a6d
      <scope>compile</scope>
    </dependency>

    <dependency>
      <groupId>org.exoplatform.jcr</groupId>
      <artifactId>exo.jcr.component.rmi</artifactId>
<<<<<<< HEAD
      <version>1.10.3-SNAPSHOT</version>
=======
      <version>1.11.1-SNAPSHOT</version>
>>>>>>> 74014a6d
      <scope>compile</scope>
    </dependency>
  </dependencies>

  <build>
    <plugins>
	<plugin>
			<groupId>org.apache.maven.plugins</groupId>
			<artifactId>maven-jar-plugin</artifactId>
			<configuration>
			  <archive>
				<manifest>
				  <addClasspath>true</addClasspath>
				  <mainClass>org/exoplatform/jcr/JcrRMIDemo</mainClass>
				</manifest>
			  </archive>
			</configuration>
		  </plugin>
      <plugin>
        <artifactId>maven-assembly-plugin</artifactId>
        <version>2.1</version>
        <executions>
          <execution>
            <phase>install</phase>
            <goals>
              <goal>attached</goal>
            </goals>
          </execution>
        </executions>
        <configuration>
          <archive>
            <manifest>
              <mainClass>org.oxoplatform.jcr.JcrRMIDemo</mainClass>
            </manifest>
          </archive>
          <descriptor>assembly-descriptor.xml</descriptor>
          <finalName>rmi-client</finalName>
        </configuration>
      </plugin>
      <!--plugin>
        <artifactId>maven-antrun-plugin</artifactId>
        <configuration>
          <tasks>
<<<<<<< HEAD
            <java dir="${basedir}" className="org.exoplatform.jcr.JcrRMIDemo" fork="true"
              failonerror="true" maxmemory="128m">
=======
            <java dir="${basedir}" className="org.exoplatform.jcr.JcrRMIDemo" fork="true" failonerror="true" maxmemory="128m">
>>>>>>> 74014a6d
              <classpath>
                <pathelement path="${classpath}" />
                <fileset dir="${basedir}/target">
                  <include name="**/rmi-client-binary.dir/*.jar" />
                </fileset>
              </classpath>
            </java>
          </tasks>
        </configuration>
      </plugin-->
    </plugins>
  </build>

</project><|MERGE_RESOLUTION|>--- conflicted
+++ resolved
@@ -2,20 +2,12 @@
   <parent>
     <groupId>org.exoplatform.jcr</groupId>
     <artifactId>config</artifactId>
-<<<<<<< HEAD
-    <version>1.10.3-SNAPSHOT</version>
-=======
     <version>1.11.1-SNAPSHOT</version>
->>>>>>> 74014a6d
   </parent>
 
   <modelVersion>4.0.0</modelVersion>
   <artifactId>exo.jcr.applications.rmi-client</artifactId>
-<<<<<<< HEAD
-  <version>1.10.3-SNAPSHOT</version>
-=======
   <version>1.11.1-SNAPSHOT</version>
->>>>>>> 74014a6d
   <packaging>jar</packaging>
   <name>eXo JCR RMI demo</name>
 
@@ -32,22 +24,14 @@
     <dependency>
       <groupId>org.exoplatform.jcr</groupId>
       <artifactId>exo.jcr.component.core</artifactId>
-<<<<<<< HEAD
-      <version>1.10.3-SNAPSHOT</version>
-=======
       <version>1.11.1-SNAPSHOT</version>
->>>>>>> 74014a6d
       <scope>compile</scope>
     </dependency>
 
     <dependency>
       <groupId>org.exoplatform.jcr</groupId>
       <artifactId>exo.jcr.component.rmi</artifactId>
-<<<<<<< HEAD
-      <version>1.10.3-SNAPSHOT</version>
-=======
       <version>1.11.1-SNAPSHOT</version>
->>>>>>> 74014a6d
       <scope>compile</scope>
     </dependency>
   </dependencies>
@@ -91,12 +75,7 @@
         <artifactId>maven-antrun-plugin</artifactId>
         <configuration>
           <tasks>
-<<<<<<< HEAD
-            <java dir="${basedir}" className="org.exoplatform.jcr.JcrRMIDemo" fork="true"
-              failonerror="true" maxmemory="128m">
-=======
             <java dir="${basedir}" className="org.exoplatform.jcr.JcrRMIDemo" fork="true" failonerror="true" maxmemory="128m">
->>>>>>> 74014a6d
               <classpath>
                 <pathelement path="${classpath}" />
                 <fileset dir="${basedir}/target">
