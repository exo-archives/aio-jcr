<project xmlns="http://maven.apache.org/POM/4.0.0" xmlns:xsi="http://www.w3.org/2001/XMLSchema-instance" xsi:schemaLocation="http://maven.apache.org/POM/4.0.0 http://maven.apache.org/maven-v4_0_0.xsd">
  <parent>
    <groupId>org.exoplatform.jcr</groupId>
    <artifactId>config</artifactId>
<<<<<<< HEAD
    <version>1.10.3-SNAPSHOT</version>
=======
    <version>1.11.1-SNAPSHOT</version>
>>>>>>> 74014a6d
  </parent>

  <modelVersion>4.0.0</modelVersion>
  <artifactId>exo.jcr.applications.rmi-server</artifactId>
<<<<<<< HEAD
  <version>1.10.3-SNAPSHOT</version>
=======
  <version>1.11.1-SNAPSHOT</version>
>>>>>>> 74014a6d
  <packaging>jar</packaging>
  <name>eXo JCR RMI server</name>
  <url>http://www.exoplatform.org</url>
  <description>eXo JCR RMI server</description>

  <dependencies>

    <!-- JCR API -->
    <dependency>
      <groupId>jcr</groupId>
      <artifactId>jcr</artifactId>
      <version>1.0</version>
      <scope>compile</scope>
    </dependency>

    <dependency>
      <groupId>org.exoplatform.jcr</groupId>
      <artifactId>exo.jcr.component.core</artifactId>
<<<<<<< HEAD
      <version>1.10.3-SNAPSHOT</version>
=======
      <version>1.11.1-SNAPSHOT</version>
>>>>>>> 74014a6d
      <scope>compile</scope>
    </dependency>

    <dependency>
      <groupId>org.exoplatform.jcr</groupId>
      <artifactId>exo.jcr.component.rmi</artifactId>
<<<<<<< HEAD
      <version>1.10.3-SNAPSHOT</version>
=======
      <version>1.11.1-SNAPSHOT</version>
>>>>>>> 74014a6d
      <scope>compile</scope>
    </dependency>

  </dependencies>

  <build>
    <plugins>
            <plugin>
                    <groupId>org.apache.maven.plugins</groupId>
                    <artifactId>maven-jar-plugin</artifactId>
                    <configuration>
                      <archive>
                        <manifest>
                          <addClasspath>true</addClasspath>
                          <!-- classpathPrefix>lib</classpathPrefix -->
                          <mainClass>org/exoplatform/connectors/jcr/RMIStarter</mainClass>
                        </manifest>
                      </archive>
                    </configuration>
                  </plugin>
			 <plugin>
                <groupId>org.apache.maven.plugins</groupId>
                <artifactId>maven-compiler-plugin</artifactId>
                <configuration>
                    <excludes>
                        <exclude>**/Jackrabbit*.java</exclude>
                    </excludes>
                </configuration>
            </plugin>
            <plugin>
                <artifactId>maven-assembly-plugin</artifactId>
                <version>2.1</version>
                <executions>
                    <execution>
                        <phase>install</phase>
                        <goals>
                            <goal>attached</goal>
                        </goals>
                    </execution>
                </executions>
                <configuration>
                    <descriptors>
                      <descriptor>
                        assembly-descriptor.xml
                      </descriptor>
                    </descriptors>
                    <finalName>rmi-server</finalName>
               </configuration>
            </plugin>
        </plugins>
 </build>
</project><|MERGE_RESOLUTION|>--- conflicted
+++ resolved
@@ -2,20 +2,12 @@
   <parent>
     <groupId>org.exoplatform.jcr</groupId>
     <artifactId>config</artifactId>
-<<<<<<< HEAD
-    <version>1.10.3-SNAPSHOT</version>
-=======
     <version>1.11.1-SNAPSHOT</version>
->>>>>>> 74014a6d
   </parent>
 
   <modelVersion>4.0.0</modelVersion>
   <artifactId>exo.jcr.applications.rmi-server</artifactId>
-<<<<<<< HEAD
-  <version>1.10.3-SNAPSHOT</version>
-=======
   <version>1.11.1-SNAPSHOT</version>
->>>>>>> 74014a6d
   <packaging>jar</packaging>
   <name>eXo JCR RMI server</name>
   <url>http://www.exoplatform.org</url>
@@ -34,22 +26,14 @@
     <dependency>
       <groupId>org.exoplatform.jcr</groupId>
       <artifactId>exo.jcr.component.core</artifactId>
-<<<<<<< HEAD
-      <version>1.10.3-SNAPSHOT</version>
-=======
       <version>1.11.1-SNAPSHOT</version>
->>>>>>> 74014a6d
       <scope>compile</scope>
     </dependency>
 
     <dependency>
       <groupId>org.exoplatform.jcr</groupId>
       <artifactId>exo.jcr.component.rmi</artifactId>
-<<<<<<< HEAD
-      <version>1.10.3-SNAPSHOT</version>
-=======
       <version>1.11.1-SNAPSHOT</version>
->>>>>>> 74014a6d
       <scope>compile</scope>
     </dependency>
 
