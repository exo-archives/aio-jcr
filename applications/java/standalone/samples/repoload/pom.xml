<project>
	<parent>
		<groupId>org.exoplatform.jcr</groupId>
		<artifactId>config</artifactId>
<<<<<<< HEAD
		<version>1.10.3-SNAPSHOT</version>
=======
		<version>1.11.1-SNAPSHOT</version>
>>>>>>> 74014a6d
	</parent>
	<modelVersion>4.0.0</modelVersion>
	<artifactId>exo.jcr.applications.repoload</artifactId>
	<packaging>jar</packaging>
<<<<<<< HEAD
	<version>1.10.3-SNAPSHOT</version>
=======
	<version>1.11.1-SNAPSHOT</version>
>>>>>>> 74014a6d
	<name>repoload</name>
	<url>http://www.exoplatform.org</url>
	<description>Repository Uploader</description>

	<dependencies>

		<dependency>
			<groupId>org.exoplatform.jcr</groupId>
			<artifactId>exo.jcr.component.core</artifactId>
<<<<<<< HEAD
			<version>1.10.3-SNAPSHOT</version>
=======
			<version>1.11.1-SNAPSHOT</version>
>>>>>>> 74014a6d
			<scope>compile</scope>
		</dependency>

		<dependency>
			<groupId>org.exoplatform.core</groupId>
			<artifactId>exo.core.component.security.core</artifactId>
			<version>${org.exoplatform.core.version}</version>
			<scope>compile</scope>
		</dependency>

	</dependencies>

	<build>

		<plugins>
			<plugin>
				<groupId>org.apache.maven.plugins</groupId>
				<artifactId>maven-surefire-plugin</artifactId>
				<version>2.0</version>
				<configuration>
					<childDelegation>true</childDelegation>
					<includes>
						<include>**/TestUpload.java</include>
					</includes>
				</configuration>
			</plugin>

			<plugin>
				<groupId>org.apache.maven.plugins</groupId>
				<artifactId>maven-jar-plugin</artifactId>
				<configuration>
					<archive>
						<manifest>
							<addClasspath>true</addClasspath>
							<classpathPrefix>lib</classpathPrefix>
							<mainClass>
								org.exoplatform.applications.repoload.RepositoryDataUploader
							</mainClass>
						</manifest>
					</archive>
				</configuration>
			</plugin>

			<plugin>
				<artifactId>maven-assembly-plugin</artifactId>
				<version>2.1</version>
				<executions>
					<execution>
						<id>binary</id>
						<phase>package</phase>
						<goals>
							<goal>directory-inline</goal>
						</goals>
					</execution>
				</executions>

				<configuration>
					<descriptor>
						${basedir}/src/main/assemblies/binary-assembly.xml
					</descriptor>
					<finalName>repoload</finalName>
				</configuration>
			</plugin>
		</plugins>
	</build>


</project>
<|MERGE_RESOLUTION|>--- conflicted
+++ resolved
@@ -1,100 +1,88 @@
-<project>
-	<parent>
-		<groupId>org.exoplatform.jcr</groupId>
-		<artifactId>config</artifactId>
-<<<<<<< HEAD
-		<version>1.10.3-SNAPSHOT</version>
-=======
-		<version>1.11.1-SNAPSHOT</version>
->>>>>>> 74014a6d
-	</parent>
-	<modelVersion>4.0.0</modelVersion>
-	<artifactId>exo.jcr.applications.repoload</artifactId>
-	<packaging>jar</packaging>
-<<<<<<< HEAD
-	<version>1.10.3-SNAPSHOT</version>
-=======
-	<version>1.11.1-SNAPSHOT</version>
->>>>>>> 74014a6d
-	<name>repoload</name>
-	<url>http://www.exoplatform.org</url>
-	<description>Repository Uploader</description>
-
-	<dependencies>
-
-		<dependency>
-			<groupId>org.exoplatform.jcr</groupId>
-			<artifactId>exo.jcr.component.core</artifactId>
-<<<<<<< HEAD
-			<version>1.10.3-SNAPSHOT</version>
-=======
-			<version>1.11.1-SNAPSHOT</version>
->>>>>>> 74014a6d
-			<scope>compile</scope>
-		</dependency>
-
-		<dependency>
-			<groupId>org.exoplatform.core</groupId>
-			<artifactId>exo.core.component.security.core</artifactId>
-			<version>${org.exoplatform.core.version}</version>
-			<scope>compile</scope>
-		</dependency>
-
-	</dependencies>
-
-	<build>
-
-		<plugins>
-			<plugin>
-				<groupId>org.apache.maven.plugins</groupId>
-				<artifactId>maven-surefire-plugin</artifactId>
-				<version>2.0</version>
-				<configuration>
-					<childDelegation>true</childDelegation>
-					<includes>
-						<include>**/TestUpload.java</include>
-					</includes>
-				</configuration>
-			</plugin>
-
-			<plugin>
-				<groupId>org.apache.maven.plugins</groupId>
-				<artifactId>maven-jar-plugin</artifactId>
-				<configuration>
-					<archive>
-						<manifest>
-							<addClasspath>true</addClasspath>
-							<classpathPrefix>lib</classpathPrefix>
-							<mainClass>
-								org.exoplatform.applications.repoload.RepositoryDataUploader
-							</mainClass>
-						</manifest>
-					</archive>
-				</configuration>
-			</plugin>
-
-			<plugin>
-				<artifactId>maven-assembly-plugin</artifactId>
-				<version>2.1</version>
-				<executions>
-					<execution>
-						<id>binary</id>
-						<phase>package</phase>
-						<goals>
-							<goal>directory-inline</goal>
-						</goals>
-					</execution>
-				</executions>
-
-				<configuration>
-					<descriptor>
-						${basedir}/src/main/assemblies/binary-assembly.xml
-					</descriptor>
-					<finalName>repoload</finalName>
-				</configuration>
-			</plugin>
-		</plugins>
-	</build>
-
-
-</project>
+<project>
+	<parent>
+		<groupId>org.exoplatform.jcr</groupId>
+		<artifactId>config</artifactId>
+		<version>1.11.1-SNAPSHOT</version>
+	</parent>
+	<modelVersion>4.0.0</modelVersion>
+	<artifactId>exo.jcr.applications.repoload</artifactId>
+	<packaging>jar</packaging>
+	<version>1.11.1-SNAPSHOT</version>
+	<name>repoload</name>
+	<url>http://www.exoplatform.org</url>
+	<description>Repository Uploader</description>
+
+	<dependencies>
+
+		<dependency>
+			<groupId>org.exoplatform.jcr</groupId>
+			<artifactId>exo.jcr.component.core</artifactId>
+			<version>1.11.1-SNAPSHOT</version>
+			<scope>compile</scope>
+		</dependency>
+
+		<dependency>
+			<groupId>org.exoplatform.core</groupId>
+			<artifactId>exo.core.component.security.core</artifactId>
+			<version>${org.exoplatform.core.version}</version>
+			<scope>compile</scope>
+		</dependency>
+
+	</dependencies>
+
+	<build>
+
+		<plugins>
+			<plugin>
+				<groupId>org.apache.maven.plugins</groupId>
+				<artifactId>maven-surefire-plugin</artifactId>
+				<version>2.0</version>
+				<configuration>
+					<childDelegation>true</childDelegation>
+					<includes>
+						<include>**/TestUpload.java</include>
+					</includes>
+				</configuration>
+			</plugin>
+
+			<plugin>
+				<groupId>org.apache.maven.plugins</groupId>
+				<artifactId>maven-jar-plugin</artifactId>
+				<configuration>
+					<archive>
+						<manifest>
+							<addClasspath>true</addClasspath>
+							<classpathPrefix>lib</classpathPrefix>
+							<mainClass>
+								org.exoplatform.applications.repoload.RepositoryDataUploader
+							</mainClass>
+						</manifest>
+					</archive>
+				</configuration>
+			</plugin>
+
+			<plugin>
+				<artifactId>maven-assembly-plugin</artifactId>
+				<version>2.1</version>
+				<executions>
+					<execution>
+						<id>binary</id>
+						<phase>package</phase>
+						<goals>
+							<goal>directory-inline</goal>
+						</goals>
+					</execution>
+				</executions>
+
+				<configuration>
+					<descriptor>
+						${basedir}/src/main/assemblies/binary-assembly.xml
+					</descriptor>
+					<finalName>repoload</finalName>
+				</configuration>
+			</plugin>
+		</plugins>
+	</build>
+
+
+</project>