--- conflicted
+++ resolved
@@ -1,145 +1,115 @@
-<project>
-	<parent>
-		<groupId>org.exoplatform.jcr</groupId>
-		<artifactId>exo.jcr.applications.config</artifactId>
-<<<<<<< HEAD
-		<version>1.10.3-SNAPSHOT</version>
-=======
-		<version>1.11.1-SNAPSHOT</version>
->>>>>>> 74014a6d
-	</parent>
-
-	<modelVersion>4.0.0</modelVersion>
-	<artifactId>exo.product.jcr</artifactId>
-	<packaging>jar</packaging>
-<<<<<<< HEAD
-	<version>1.10.3-SNAPSHOT</version>
-=======
-	<version>1.11.1-SNAPSHOT</version>
->>>>>>> 74014a6d
-	<name>eXo JCR Product</name>
-	<url>http://www.exoplatform.org</url>
-	<description>eXo JCR Product</description>
-
-	<dependencies>
-		<dependency>
-			<groupId>commons-logging</groupId>
-			<artifactId>commons-logging-api</artifactId>
-			<version>1.1</version>
-			<scope>runtime</scope>
-		</dependency>
-	</dependencies>
-
-	<build>
-		<plugins>
-			<plugin>
-				<artifactId>maven-assembly-plugin</artifactId>
-				<version>2.1</version>
-				<executions>
-					<execution>
-						<phase>install</phase>
-						<goals>
-							<goal>assembly</goal>
-						</goals>
-					</execution>
-				</executions>
-				<configuration>
-					<descriptors>
-						<descriptor>product-exo-jcr-as-descriptor.xml</descriptor>
-					</descriptors>
-					<finalName>lib</finalName>
-				</configuration>
-			</plugin>
-			<plugin>
-				<artifactId>maven-antrun-plugin</artifactId>
-				<version>1.3</version>
-				<configuration>
-					<tasks>
-					    <delete>
-<<<<<<< HEAD
-					     <fileset dir="${basedir}/target/lib-1.10.3-SNAPSHOT.dir/">
-=======
-					     <fileset dir="${basedir}/target/lib-binary.dir/">
->>>>>>> 74014a6d
-						   <include name="ejb*.jar" />
-						   <include name="jetty*.jar" />
-						 </fileset>
-        				</delete>
-						<delete
-							dir="${exo.projects.directory.working}/exo-tomcat"
-							includeEmptyDirs="true" quiet="yes" />
-						<copy
-							todir="${exo.projects.directory.working}/exo-tomcat"
-							verbose="false" overwrite="true">
-							<fileset
-								dir="${exo.projects.directory.dependencies}/${exo.projects.app.tomcat.version}" />
-						</copy>
-						<copy
-							todir="${exo.projects.directory.working}/exo-tomcat/lib/"
-							verbose="true" overwrite="true">
-							<fileset
-<<<<<<< HEAD
-								dir="${basedir}/target/lib-1.10.3-SNAPSHOT.dir/"
-=======
-								dir="${basedir}/target/lib-binary.dir/"
->>>>>>> 74014a6d
-								excludes="**/*.war" />
-						</copy>
-						<copy
-							todir="${exo.projects.directory.working}/exo-tomcat/"
-							verbose="true" overwrite="true">
-							<fileset
-								dir="${basedir}/product-patches/as/tomcat/" />
-						</copy>
-						<move
-<<<<<<< HEAD
-							todir="${basedir}/target/lib-1.10.3-SNAPSHOT.dir/">
-							<fileset
-								dir="${basedir}/target/lib-1.10.3-SNAPSHOT.dir/">
-=======
-							todir="${basedir}/target/lib-binary.dir/">
-							<fileset
-								dir="${basedir}/target/lib-binary.dir/">
->>>>>>> 74014a6d
-								<include name="**/*.war" />
-							</fileset>
-							<mapper>
-								<chainedmapper>
-									<flattenmapper />
-									<globmapper
-<<<<<<< HEAD
-										from="exo.jcr.applications.*-1.10.3-SNAPSHOT.war"
-=======
-										from="exo.jcr.applications.*-1.11.1-SNAPSHOT.war"
->>>>>>> 74014a6d
-										to="*.war" casesensitive="no" />
-								</chainedmapper>
-							</mapper>
-						</move>
-						<copy
-							todir="${exo.projects.directory.working}/exo-tomcat/webapps/"
-							verbose="true" flatten="true" overwrite="true">
-							<fileset
-<<<<<<< HEAD
-								dir="${basedir}/target/lib-1.10.3-SNAPSHOT.dir/"
-=======
-								dir="${basedir}/target/lib-binary.dir/"
->>>>>>> 74014a6d
-								casesensitive="yes">
-								<include name="**/*.war" />
-							</fileset>
-						</copy>
-						<copy
-							todir="${exo.projects.directory.working}/exo-tomcat/bin/">
-							<fileset
-								dir="${basedir}/product-patches/as/">
-								<include name="*.dll" />
-							</fileset>
-						</copy>
-					</tasks>
-				</configuration>
-			</plugin>
-		</plugins>
-	</build>
-
-</project>
+<project>
+	<parent>
+		<groupId>org.exoplatform.jcr</groupId>
+		<artifactId>exo.jcr.applications.config</artifactId>
+		<version>1.11.1-SNAPSHOT</version>
+	</parent>
+
+	<modelVersion>4.0.0</modelVersion>
+	<artifactId>exo.product.jcr</artifactId>
+	<packaging>jar</packaging>
+	<version>1.11.1-SNAPSHOT</version>
+	<name>eXo JCR Product</name>
+	<url>http://www.exoplatform.org</url>
+	<description>eXo JCR Product</description>
+
+	<dependencies>
+		<dependency>
+			<groupId>commons-logging</groupId>
+			<artifactId>commons-logging-api</artifactId>
+			<version>1.1</version>
+			<scope>runtime</scope>
+		</dependency>
+	</dependencies>
+
+	<build>
+		<plugins>
+			<plugin>
+				<artifactId>maven-assembly-plugin</artifactId>
+				<version>2.1</version>
+				<executions>
+					<execution>
+						<phase>install</phase>
+						<goals>
+							<goal>assembly</goal>
+						</goals>
+					</execution>
+				</executions>
+				<configuration>
+					<descriptors>
+						<descriptor>product-exo-jcr-as-descriptor.xml</descriptor>
+					</descriptors>
+					<finalName>lib</finalName>
+				</configuration>
+			</plugin>
+			<plugin>
+				<artifactId>maven-antrun-plugin</artifactId>
+				<version>1.3</version>
+				<configuration>
+					<tasks>
+					    <delete>
+					     <fileset dir="${basedir}/target/lib-binary.dir/">
+						   <include name="ejb*.jar" />
+						   <include name="jetty*.jar" />
+						 </fileset>
+        				</delete>
+						<delete
+							dir="${exo.projects.directory.working}/exo-tomcat"
+							includeEmptyDirs="true" quiet="yes" />
+						<copy
+							todir="${exo.projects.directory.working}/exo-tomcat"
+							verbose="false" overwrite="true">
+							<fileset
+								dir="${exo.projects.directory.dependencies}/${exo.projects.app.tomcat.version}" />
+						</copy>
+						<copy
+							todir="${exo.projects.directory.working}/exo-tomcat/lib/"
+							verbose="true" overwrite="true">
+							<fileset
+								dir="${basedir}/target/lib-binary.dir/"
+								excludes="**/*.war" />
+						</copy>
+						<copy
+							todir="${exo.projects.directory.working}/exo-tomcat/"
+							verbose="true" overwrite="true">
+							<fileset
+								dir="${basedir}/product-patches/as/tomcat/" />
+						</copy>
+						<move
+							todir="${basedir}/target/lib-binary.dir/">
+							<fileset
+								dir="${basedir}/target/lib-binary.dir/">
+								<include name="**/*.war" />
+							</fileset>
+							<mapper>
+								<chainedmapper>
+									<flattenmapper />
+									<globmapper
+										from="exo.jcr.applications.*-1.11.1-SNAPSHOT.war"
+										to="*.war" casesensitive="no" />
+								</chainedmapper>
+							</mapper>
+						</move>
+						<copy
+							todir="${exo.projects.directory.working}/exo-tomcat/webapps/"
+							verbose="true" flatten="true" overwrite="true">
+							<fileset
+								dir="${basedir}/target/lib-binary.dir/"
+								casesensitive="yes">
+								<include name="**/*.war" />
+							</fileset>
+						</copy>
+						<copy
+							todir="${exo.projects.directory.working}/exo-tomcat/bin/">
+							<fileset
+								dir="${basedir}/product-patches/as/">
+								<include name="*.dll" />
+							</fileset>
+						</copy>
+					</tasks>
+				</configuration>
+			</plugin>
+		</plugins>
+	</build>
+
+</project>