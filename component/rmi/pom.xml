--- conflicted
+++ resolved
@@ -2,21 +2,13 @@
   <parent>
     <groupId>org.exoplatform.jcr</groupId>
     <artifactId>config</artifactId>
-<<<<<<< HEAD
-    <version>1.10.3-SNAPSHOT</version>
-=======
     <version>1.11.1-SNAPSHOT</version>
->>>>>>> 74014a6d
   </parent>
 
   <modelVersion>4.0.0</modelVersion>
   <artifactId>exo.jcr.component.rmi</artifactId>
   <packaging>jar</packaging>
-<<<<<<< HEAD
-  <version>1.10.3-SNAPSHOT</version>
-=======
   <version>1.11.1-SNAPSHOT</version>
->>>>>>> 74014a6d
   <name>eXo JCR RMI Service component</name>
   <url>http://www.exoplatform.org</url>
   <description>eXo JCR RMI Service component</description>
@@ -26,11 +18,7 @@
     <dependency>
       <groupId>org.exoplatform.jcr</groupId>
       <artifactId>exo.jcr.component.core</artifactId>
-<<<<<<< HEAD
-      <version>1.10.3-SNAPSHOT</version>
-=======
       <version>1.11.1-SNAPSHOT</version>
->>>>>>> 74014a6d
       <scope>compile</scope>
     </dependency>
 
