--- conflicted
+++ resolved
@@ -16,10 +16,7 @@
  */
 package org.exoplatform.services.jcr.webdav.command;
 
-<<<<<<< HEAD
-=======
 //import org.codehaus.cargo.container.InstalledLocalContainer;
->>>>>>> 88e85575
 import org.exoplatform.common.http.HTTPStatus;
 import org.exoplatform.common.http.client.CookieModule;
 import org.exoplatform.common.http.client.HTTPConnection;
@@ -44,11 +41,8 @@
 
   private final String    fileContent  = "TEST FILE CONTENT...";
 
-<<<<<<< HEAD
-=======
 //  InstalledLocalContainer container;
 
->>>>>>> 88e85575
   private HTTPConnection  connection;
 
   @Override
