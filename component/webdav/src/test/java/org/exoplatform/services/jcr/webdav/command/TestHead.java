--- conflicted
+++ resolved
@@ -16,15 +16,11 @@
  */
 package org.exoplatform.services.jcr.webdav.command;
 
-<<<<<<< HEAD
-=======
 //import org.codehaus.cargo.container.InstalledLocalContainer;
->>>>>>> 88e85575
 import org.exoplatform.common.http.HTTPStatus;
 import org.exoplatform.common.http.client.CookieModule;
 import org.exoplatform.common.http.client.HTTPConnection;
 import org.exoplatform.common.http.client.HTTPResponse;
-import org.exoplatform.services.jcr.webdav.BaseWebDavTest;
 import org.exoplatform.services.jcr.webdav.ContainerStarter;
 import org.exoplatform.services.jcr.webdav.utils.TestUtils;
 
@@ -33,22 +29,18 @@
 /**
  * Created by The eXo Platform SAS Author : Dmytro Katayev work.visor.ck@gmail.com Aug 13, 2008
  */
-public class TestHead extends BaseWebDavTest {
+public class TestHead extends TestCase {
 
   private final String            fileName    = TestUtils.getFullWorkSpacePath() + "/"
                                                   + TestUtils.getFileName();
 
   private final String            fileContent = "TEST FILE CONTENT...";
 
-<<<<<<< HEAD
-
-=======
 //  private InstalledLocalContainer container;
->>>>>>> 88e85575
 
   private HTTPConnection          connection;
 
-
+  @Override
   protected void setUp() throws Exception {
 
     // container = ContainerStarter.cargoContainerStart("8088", null);
