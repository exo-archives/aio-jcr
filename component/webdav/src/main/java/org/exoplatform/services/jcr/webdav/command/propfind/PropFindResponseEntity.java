--- conflicted
+++ resolved
@@ -1,156 +1,152 @@
-/*
- * Copyright (C) 2003-2007 eXo Platform SAS.
- *
- * This program is free software; you can redistribute it and/or
- * modify it under the terms of the GNU Affero General Public License
- * as published by the Free Software Foundation; either version 3
- * of the License, or (at your option) any later version.
- *
- * This program is distributed in the hope that it will be useful,
- * but WITHOUT ANY WARRANTY; without even the implied warranty of
- * MERCHANTABILITY or FITNESS FOR A PARTICULAR PURPOSE.  See the
- * GNU General Public License for more details.
- *
- * You should have received a copy of the GNU General Public License
- * along with this program; if not, see<http://www.gnu.org/licenses/>.
- */
-
-package org.exoplatform.services.jcr.webdav.command.propfind;
-
-import java.io.IOException;
-import java.io.OutputStream;
-import java.net.URISyntaxException;
-import java.util.Set;
-
-import javax.jcr.RepositoryException;
-import javax.ws.rs.core.StreamingOutput;
-import javax.xml.namespace.QName;
-import javax.xml.stream.XMLOutputFactory;
-import javax.xml.stream.XMLStreamException;
-import javax.xml.stream.XMLStreamWriter;
-
-import org.apache.commons.logging.Log;
-import org.exoplatform.services.jcr.impl.Constants;
-import org.exoplatform.services.jcr.webdav.resource.CollectionResource;
-import org.exoplatform.services.jcr.webdav.resource.IllegalResourceTypeException;
-import org.exoplatform.services.jcr.webdav.resource.Resource;
-import org.exoplatform.services.jcr.webdav.xml.PropertyWriteUtil;
-import org.exoplatform.services.jcr.webdav.xml.PropstatGroupedRepresentation;
-import org.exoplatform.services.jcr.webdav.xml.WebDavNamespaceContext;
-import org.exoplatform.services.log.ExoLogger;
-
-/**
- * Created by The eXo Platform SARL .<br/>
- * 
- * @author Gennady Azarenkov
- * @version $Id: $
- */
-
-public class PropFindResponseEntity implements StreamingOutput {
-
-  private static Log                     log = ExoLogger.getLogger(PropFindResponseEntity.class);
-
-  protected XMLStreamWriter              xmlStreamWriter;
-
-  protected OutputStream                 outputStream;
-
-  protected final WebDavNamespaceContext namespaceContext;
-
-  protected final Resource               rootResource;
-
-  protected Set<QName>                   propertyNames;
-
-  protected final int                    depth;
-
-  protected final boolean                propertyNamesOnly;
-
-  public PropFindResponseEntity(int depth,
-                                Resource rootResource,
-                                Set<QName> propertyNames,
-                                boolean propertyNamesOnly) {
-    this.rootResource = rootResource;
-    this.namespaceContext = rootResource.getNamespaceContext();
-    this.propertyNames = propertyNames;
-    this.depth = depth;
-    this.propertyNamesOnly = propertyNamesOnly;
-  }
-
-  /*
-   * (non-Javadoc)
-   * @see
-   * org.exoplatform.services.rest.transformer.SerializableEntity#writeObject
-   * (java.io.OutputStream)
-   */
-  public void write(OutputStream stream) throws IOException {
-    this.outputStream = stream;
-    try {
-      this.xmlStreamWriter = XMLOutputFactory.newInstance()
-                                             .createXMLStreamWriter(outputStream,
-                                                                    Constants.DEFAULT_ENCODING);
-      xmlStreamWriter.setNamespaceContext(namespaceContext);
-      xmlStreamWriter.setDefaultNamespace("DAV:");
-
-      xmlStreamWriter.writeStartDocument();
-      xmlStreamWriter.writeStartElement("D", "multistatus", "DAV:");
-      xmlStreamWriter.writeNamespace("D", "DAV:");
-
-      xmlStreamWriter.writeAttribute("xmlns:b", "urn:uuid:c2f41010-65b3-11d1-a29f-00aa00c14882/");
-
-      traverseResources(rootResource, 0);
-
-      // D:multistatus
-      xmlStreamWriter.writeEndElement();
-      xmlStreamWriter.writeEndDocument();
-
-      // rootNode.accept(this);
-    } catch (Exception exc) {
-      log.error(exc.getMessage(), exc);
-      throw new IOException(exc.getMessage());
-    }
-  }
-
-  private void traverseResources(Resource resource, int counter) throws XMLStreamException,
-                                                                RepositoryException,
-                                                                IllegalResourceTypeException,
-                                                                URISyntaxException {
-
-    xmlStreamWriter.writeStartElement("DAV:", "response");
-
-    xmlStreamWriter.writeStartElement("DAV:", "href");
-    if (resource.isCollection()) {
-      xmlStreamWriter.writeCharacters(resource.getIdentifier().toASCIIString() + "/");
-    } else {
-      xmlStreamWriter.writeCharacters(resource.getIdentifier().toASCIIString());
-    }
-<<<<<<< HEAD
-
-=======
->>>>>>> 74014a6d
-    xmlStreamWriter.writeEndElement();
-
-    PropstatGroupedRepresentation propstat = new PropstatGroupedRepresentation(resource,
-                                                                               propertyNames,
-                                                                               propertyNamesOnly);
-
-    PropertyWriteUtil.writePropStats(xmlStreamWriter, propstat.getPropStats());
-
-    xmlStreamWriter.writeEndElement();
-
-    int d = depth;
-
-    if (depth == -1) {
-
-    }
-
-    if (resource.isCollection()) {
-      if (counter < d) {
-        CollectionResource collection = (CollectionResource) resource;
-        for (Resource child : collection.getResources()) {
-          traverseResources(child, counter + 1);
-        }
-      }
-    }
-
-  }
-
-}
+/*
+ * Copyright (C) 2003-2007 eXo Platform SAS.
+ *
+ * This program is free software; you can redistribute it and/or
+ * modify it under the terms of the GNU Affero General Public License
+ * as published by the Free Software Foundation; either version 3
+ * of the License, or (at your option) any later version.
+ *
+ * This program is distributed in the hope that it will be useful,
+ * but WITHOUT ANY WARRANTY; without even the implied warranty of
+ * MERCHANTABILITY or FITNESS FOR A PARTICULAR PURPOSE.  See the
+ * GNU General Public License for more details.
+ *
+ * You should have received a copy of the GNU General Public License
+ * along with this program; if not, see<http://www.gnu.org/licenses/>.
+ */
+
+package org.exoplatform.services.jcr.webdav.command.propfind;
+
+import java.io.IOException;
+import java.io.OutputStream;
+import java.net.URISyntaxException;
+import java.util.Set;
+
+import javax.jcr.RepositoryException;
+import javax.ws.rs.core.StreamingOutput;
+import javax.xml.namespace.QName;
+import javax.xml.stream.XMLOutputFactory;
+import javax.xml.stream.XMLStreamException;
+import javax.xml.stream.XMLStreamWriter;
+
+import org.apache.commons.logging.Log;
+import org.exoplatform.services.jcr.impl.Constants;
+import org.exoplatform.services.jcr.webdav.resource.CollectionResource;
+import org.exoplatform.services.jcr.webdav.resource.IllegalResourceTypeException;
+import org.exoplatform.services.jcr.webdav.resource.Resource;
+import org.exoplatform.services.jcr.webdav.xml.PropertyWriteUtil;
+import org.exoplatform.services.jcr.webdav.xml.PropstatGroupedRepresentation;
+import org.exoplatform.services.jcr.webdav.xml.WebDavNamespaceContext;
+import org.exoplatform.services.log.ExoLogger;
+
+/**
+ * Created by The eXo Platform SARL .<br/>
+ * 
+ * @author Gennady Azarenkov
+ * @version $Id: $
+ */
+
+public class PropFindResponseEntity implements StreamingOutput {
+
+  private static Log                     log = ExoLogger.getLogger(PropFindResponseEntity.class);
+
+  protected XMLStreamWriter              xmlStreamWriter;
+
+  protected OutputStream                 outputStream;
+
+  protected final WebDavNamespaceContext namespaceContext;
+
+  protected final Resource               rootResource;
+
+  protected Set<QName>                   propertyNames;
+
+  protected final int                    depth;
+
+  protected final boolean                propertyNamesOnly;
+
+  public PropFindResponseEntity(int depth,
+                                Resource rootResource,
+                                Set<QName> propertyNames,
+                                boolean propertyNamesOnly) {
+    this.rootResource = rootResource;
+    this.namespaceContext = rootResource.getNamespaceContext();
+    this.propertyNames = propertyNames;
+    this.depth = depth;
+    this.propertyNamesOnly = propertyNamesOnly;
+  }
+
+  /*
+   * (non-Javadoc)
+   * @see
+   * org.exoplatform.services.rest.transformer.SerializableEntity#writeObject
+   * (java.io.OutputStream)
+   */
+  public void write(OutputStream stream) throws IOException {
+    this.outputStream = stream;
+    try {
+      this.xmlStreamWriter = XMLOutputFactory.newInstance()
+                                             .createXMLStreamWriter(outputStream,
+                                                                    Constants.DEFAULT_ENCODING);
+      xmlStreamWriter.setNamespaceContext(namespaceContext);
+      xmlStreamWriter.setDefaultNamespace("DAV:");
+
+      xmlStreamWriter.writeStartDocument();
+      xmlStreamWriter.writeStartElement("D", "multistatus", "DAV:");
+      xmlStreamWriter.writeNamespace("D", "DAV:");
+
+      xmlStreamWriter.writeAttribute("xmlns:b", "urn:uuid:c2f41010-65b3-11d1-a29f-00aa00c14882/");
+
+      traverseResources(rootResource, 0);
+
+      // D:multistatus
+      xmlStreamWriter.writeEndElement();
+      xmlStreamWriter.writeEndDocument();
+
+      // rootNode.accept(this);
+    } catch (Exception exc) {
+      log.error(exc.getMessage(), exc);
+      throw new IOException(exc.getMessage());
+    }
+  }
+
+  private void traverseResources(Resource resource, int counter) throws XMLStreamException,
+                                                                RepositoryException,
+                                                                IllegalResourceTypeException,
+                                                                URISyntaxException {
+
+    xmlStreamWriter.writeStartElement("DAV:", "response");
+
+    xmlStreamWriter.writeStartElement("DAV:", "href");
+    if (resource.isCollection()) {
+      xmlStreamWriter.writeCharacters(resource.getIdentifier().toASCIIString() + "/");
+    } else {
+      xmlStreamWriter.writeCharacters(resource.getIdentifier().toASCIIString());
+    }
+    xmlStreamWriter.writeEndElement();
+
+    PropstatGroupedRepresentation propstat = new PropstatGroupedRepresentation(resource,
+                                                                               propertyNames,
+                                                                               propertyNamesOnly);
+
+    PropertyWriteUtil.writePropStats(xmlStreamWriter, propstat.getPropStats());
+
+    xmlStreamWriter.writeEndElement();
+
+    int d = depth;
+
+    if (depth == -1) {
+
+    }
+
+    if (resource.isCollection()) {
+      if (counter < d) {
+        CollectionResource collection = (CollectionResource) resource;
+        for (Resource child : collection.getResources()) {
+          traverseResources(child, counter + 1);
+        }
+      }
+    }
+
+  }
+
+}