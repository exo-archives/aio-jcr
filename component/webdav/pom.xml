
<project>
	<parent>
		<groupId>org.exoplatform.jcr</groupId>
		<artifactId>config</artifactId>
		<version>trunk</version>
	</parent>
	<modelVersion>4.0.0</modelVersion>
	<artifactId>exo.jcr.component.webdav
	</artifactId>
	<packaging>jar</packaging>
	<version>${org.exoplatform.jcr.version}
	</version>
	<name>eXo JCR Webdav Service</name>
	<url>http://www.exoplatform.org</url>
	<description>eXo JCR Webdav Service</description>
	<dependencies>
		<dependency>
			<groupId>org.exoplatform.ws</groupId>
			<artifactId>exo.ws.rest.core</artifactId>
			<version>2.0
      </version>
			<scope>compile</scope>
		</dependency>
		<dependency>
			<groupId>org.exoplatform.ws</groupId>
			<artifactId>exo.ws.commons</artifactId>
			<version>2.0
      </version>
			<scope>compile</scope>
		</dependency>
		<dependency>
			<groupId>org.exoplatform.ws</groupId>
			<artifactId>exo.ws.rest.ext</artifactId>
			<version>2.0
      </version>
			<scope>compile</scope>
		</dependency>		
		<dependency>
			<groupId>org.exoplatform.jcr</groupId>
			<artifactId>exo.jcr.component.ext</artifactId>
			<version>${org.exoplatform.jcr.version}
			</version>
			<scope>compile</scope>
		</dependency>
		<dependency>
			<groupId>org.exoplatform.jcr</groupId>
			<artifactId>exo.jcr.component.core
<<<<<<< HEAD
				</artifactId>
=======
        </artifactId>
>>>>>>> 88e85575
			<version>${org.exoplatform.jcr.version}
			</version>
			<scope>compile</scope>
		</dependency>
		<dependency>
			<groupId>commons-logging</groupId>
			<artifactId>commons-logging</artifactId>
			<version>1.0.4</version>
			<scope>compile</scope>
		</dependency>
		<dependency>
			<groupId>log4j</groupId>
			<artifactId>log4j</artifactId>
			<version>1.2.8</version>
			<scope>compile</scope>
		</dependency>
		<!--
			<dependency> <groupId>org.apache.maven.plugins</groupId>
			<artifactId>maven-dependency-plugin </artifactId>
			<version>2.0</version> <scope>test</scope> </dependency> <dependency>
			<groupId>org.codehaus.cargo</groupId>
			<artifactId>cargo-core-api-container </artifactId>
			<version>0.9-SNAPSHOT</version> <scope>test</scope> </dependency>
			<dependency> <groupId>org.codehaus.cargo</groupId>
			<artifactId>cargo-core-api-generic </artifactId>
			<version>0.9-SNAPSHOT</version> <scope>test</scope> </dependency>
			<dependency> <groupId>org.codehaus.cargo</groupId>
			<artifactId>cargo-core-container-tomcat </artifactId>
			<version>0.9-SNAPSHOT</version> <scope>test</scope> </dependency>
		-->
	</dependencies>
	<build>
		<plugins>
			<plugin>
				<groupId>org.apache.maven.plugins</groupId>
				<artifactId>maven-jar-plugin</artifactId>
				<executions>
					<execution>
						<phase>compile</phase>
						<goals>
							<goal>jar</goal>
						</goals>
					</execution>
				</executions>
				<configuration>
					<archive>
						<manifest>
							<addClasspath>true</addClasspath>
						</manifest>
					</archive>
				</configuration>
			</plugin>
			<plugin>
				<groupId>org.apache.maven.plugins</groupId>
				<artifactId>maven-surefire-plugin</artifactId>
				<configuration>
					<skip>true</skip>
					<!--skip>${exo.test.skip}</skip-->
					<useFile>${exo.test.use.file}</useFile>
					<forkMode>never</forkMode><!--once , pertest-->
					<includes>
<<<<<<< HEAD
=======
						<!--
>>>>>>> 88e85575
							<include>**/Test*.java</include>
							<include>**/TestGet.java</include>
							<include>**/TestHead.java</include>
							<include>**/TestMkCol.java</include>
							<include>**/TestPut.java</include>
							<include>**/TestDelete.java</include>
							<include>**/TestCopy.java</include>
							<include>**/TestMove.java</include>
							<include>**/TestPropFind.java</include>
<<<<<<< HEAD
=======
							<include>**/TestLock.java</include>
							<include>**/TestUnLock.java</include>
						-->
>>>>>>> 88e85575
					</includes>
				</configuration>
			</plugin>
			<!--
				<plugin> <groupId>org.apache.maven.plugins</groupId>
				<artifactId>maven-dependency-plugin </artifactId> <executions>
				<execution> <id>copy-dependencies</id> <phase>test</phase> <goals>
				<goal>copy-dependencies</goal> </goals> <configuration>
				<outputDirectory>${project.build.directory}/libs </outputDirectory>
				<useRepositoryLayout>false</useRepositoryLayout>
				<excludeTransitive>true</excludeTransitive> </configuration>
				</execution> </executions> </plugin>
			-->
		</plugins>
	</build>
</project><|MERGE_RESOLUTION|>--- conflicted
+++ resolved
@@ -18,22 +18,15 @@
 		<dependency>
 			<groupId>org.exoplatform.ws</groupId>
 			<artifactId>exo.ws.rest.core</artifactId>
-			<version>2.0
-      </version>
+			<version>${org.exoplatform.ws.version}
+			</version>
 			<scope>compile</scope>
 		</dependency>
 		<dependency>
 			<groupId>org.exoplatform.ws</groupId>
 			<artifactId>exo.ws.commons</artifactId>
-			<version>2.0
-      </version>
-			<scope>compile</scope>
-		</dependency>
-		<dependency>
-			<groupId>org.exoplatform.ws</groupId>
-			<artifactId>exo.ws.rest.ext</artifactId>
-			<version>2.0
-      </version>
+			<version>${org.exoplatform.ws.version}
+			</version>
 			<scope>compile</scope>
 		</dependency>		
 		<dependency>
@@ -46,11 +39,7 @@
 		<dependency>
 			<groupId>org.exoplatform.jcr</groupId>
 			<artifactId>exo.jcr.component.core
-<<<<<<< HEAD
-				</artifactId>
-=======
         </artifactId>
->>>>>>> 88e85575
 			<version>${org.exoplatform.jcr.version}
 			</version>
 			<scope>compile</scope>
@@ -112,10 +101,7 @@
 					<useFile>${exo.test.use.file}</useFile>
 					<forkMode>never</forkMode><!--once , pertest-->
 					<includes>
-<<<<<<< HEAD
-=======
 						<!--
->>>>>>> 88e85575
 							<include>**/Test*.java</include>
 							<include>**/TestGet.java</include>
 							<include>**/TestHead.java</include>
@@ -125,12 +111,9 @@
 							<include>**/TestCopy.java</include>
 							<include>**/TestMove.java</include>
 							<include>**/TestPropFind.java</include>
-<<<<<<< HEAD
-=======
 							<include>**/TestLock.java</include>
 							<include>**/TestUnLock.java</include>
 						-->
->>>>>>> 88e85575
 					</includes>
 				</configuration>
 			</plugin>
