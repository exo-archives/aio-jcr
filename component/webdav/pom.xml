--- conflicted
+++ resolved
@@ -1,26 +1,14 @@
-<<<<<<< HEAD
-
-=======
->>>>>>> 74014a6d
 <project xmlns="http://maven.apache.org/POM/4.0.0" xmlns:xsi="http://www.w3.org/2001/XMLSchema-instance" xsi:schemaLocation="http://maven.apache.org/POM/4.0.0 http://maven.apache.org/maven-v4_0_0.xsd">
 	<parent>
 		<groupId>org.exoplatform.jcr</groupId>
 		<artifactId>config</artifactId>
-<<<<<<< HEAD
-		<version>1.10.3-SNAPSHOT</version>
-=======
 		<version>1.11.1-SNAPSHOT</version>
->>>>>>> 74014a6d
 	</parent>
 	<modelVersion>4.0.0</modelVersion>
 	<artifactId>exo.jcr.component.webdav
 	</artifactId>
 	<packaging>jar</packaging>
-<<<<<<< HEAD
-	<version>1.10.3-SNAPSHOT
-=======
 	<version>1.11.1-SNAPSHOT
->>>>>>> 74014a6d
 	</version>
 	<name>eXo JCR Webdav Service</name>
 	<url>http://www.exoplatform.org</url>
@@ -47,24 +35,15 @@
 		<dependency>
 			<groupId>org.exoplatform.jcr</groupId>
 			<artifactId>exo.jcr.component.ext</artifactId>
-<<<<<<< HEAD
-			<version>1.10.3-SNAPSHOT
-=======
 			<version>1.11.1-SNAPSHOT
->>>>>>> 74014a6d
 			</version>
 			<scope>compile</scope>
 		</dependency>
 		<dependency>
 			<groupId>org.exoplatform.jcr</groupId>
 			<artifactId>exo.jcr.component.core
-<<<<<<< HEAD
-        </artifactId>
-			<version>1.10.3-SNAPSHOT
-=======
 				</artifactId>
 			<version>1.11.1-SNAPSHOT
->>>>>>> 74014a6d
 			</version>
 			<scope>compile</scope>
 		</dependency>
