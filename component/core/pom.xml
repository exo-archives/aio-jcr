--- conflicted
+++ resolved
@@ -2,27 +2,17 @@
   <parent>
     <groupId>org.exoplatform.jcr</groupId>
     <artifactId>config</artifactId>
-<<<<<<< HEAD
-    <version>1.10.3-SNAPSHOT</version>
-=======
     <version>1.11.1-SNAPSHOT</version>
->>>>>>> 74014a6d
   </parent>
   
   <modelVersion>4.0.0</modelVersion>
   <artifactId>exo.jcr.component.core</artifactId>
   <packaging>jar</packaging>
-<<<<<<< HEAD
-  <version>1.10.3-SNAPSHOT</version>
-=======
   <version>1.11.1-SNAPSHOT</version>
->>>>>>> 74014a6d
   <name>eXo JCR Service core</name>
   <url>http://www.exoplatform.org</url>
   <description>eXo JCR Service core component</description>
   
-<<<<<<< HEAD
-=======
   <!-- repositories>
   <repository>
   <id>java.net</id>
@@ -31,19 +21,15 @@
   </repository>
   </repositories -->
   
->>>>>>> 74014a6d
   <pluginRepositories>
     <pluginRepository>
       <id>central</id>
       <url>http://repo1.maven.org/maven2</url>
     </pluginRepository>
-<<<<<<< HEAD
-=======
     <!-- pluginRepository>
     <id>central</id>
     <url>http://www.ibiblio.org/maven2</url>
     </pluginRepository -->
->>>>>>> 74014a6d
   </pluginRepositories>
   
   <dependencies>
@@ -292,7 +278,7 @@
     <dependency>
       <groupId>mysql</groupId>
       <artifactId>mysql-connector-java</artifactId>
-      <version>5.0.8</version>
+      <version>5.0.5</version>
       <scope>compile</scope>
     </dependency>
     
@@ -487,16 +473,7 @@
               <includes>
                 <include>**/**/TestErrorMultithreading__.java</include>
                 <include>**/**/TestConcurrentItems__.java</include>
-<<<<<<< HEAD
-                
-                <include>**/**/TestJDBCValueContentAddressStorageImpl__.java</include>
-                <include>**/**/TestCASableSimpleFileIOChannel__.java</include>
-                <include>**/**/TestCASableTreeFileIOChannel__.java</include>
-=======
->>>>>>> 74014a6d
 				<include>**/**/TestInvalidItemState__.java</include>
-				
-				<include>**/**/TestBulkDelete.java</include>
               </includes>
             </configuration>
           </execution>
@@ -540,10 +517,6 @@
                 <exclude>**/impl/**/TestSessionCleaner.java</exclude>
                 <exclude>**/impl/**/Base*.java</exclude>
                 <exclude>**/api/TestAll.java</exclude>
-<<<<<<< HEAD
-                <!--exclude>**/usecases/**/TestDateBetween.java</exclude-->
-=======
->>>>>>> 74014a6d
                 <exclude>**/usecases/**/RemoveSameNameSiblingTest.java</exclude>
                 <exclude>**/usecases/**/TestQueryWithNumberAndSpace.java</exclude>
                 <exclude>**/usecases/BaseUsecasesTest.java</exclude>
