--- conflicted
+++ resolved
@@ -63,38 +63,15 @@
     }
   }
 
-<<<<<<< HEAD
-  public AccessControlList(String owner, List<AccessControlEntry> aces) throws RepositoryException {
-    this.owner = owner;
-    this.aces = aces;
-  }
-
-=======
->>>>>>> 7b0b4933
   /**
    * Create ACL from owner name and collection of permission entries
    * 
    * @param owner
    * @param permissions - permission entries
    */
-<<<<<<< HEAD
-  public AccessControlList(String owner, Collection<String> permissions) throws RepositoryException {
-      
-    if (permissions != null) {
-      List<AccessControlEntry> aces = new ArrayList<AccessControlEntry>();
-      for (String p: permissions) {
-        StringTokenizer parser = new StringTokenizer(p, AccessControlEntry.DELIMITER);
-        aces.add(new AccessControlEntry(parser.nextToken(), parser.nextToken()));
-      }
-      this.aces = aces;
-    } else
-      this.aces = null;
-
-=======
   public AccessControlList(String owner, List<AccessControlEntry> aces) {
->>>>>>> 7b0b4933
     this.owner = owner;
-    
+    this.aces = aces;
   }
   
   public boolean hasPermissions() {
