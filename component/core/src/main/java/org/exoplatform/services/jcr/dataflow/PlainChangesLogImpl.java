--- conflicted
+++ resolved
@@ -184,11 +184,7 @@
     items = new ArrayList<ItemState>();
     int listSize = in.readInt();
     for (int i = 0; i < listSize; i++)
-<<<<<<< HEAD
-      add((ItemState) in.readObject()); 
-=======
       add((ItemState) in.readObject());
->>>>>>> 74014a6d
   }
   // ------------------ [ END ] ------------------
 
