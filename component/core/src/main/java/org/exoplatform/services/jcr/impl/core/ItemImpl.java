--- conflicted
+++ resolved
@@ -578,19 +578,11 @@
     return parent;
   }
   
-<<<<<<< HEAD
-  protected NodeData parentData() throws RepositoryException {
-    NodeData parent = (NodeData) dataManager.getItemData(getData().getParentIdentifier());
-    if (parent == null)
-      throw new ItemNotFoundException("FATAL: Parent is null for "
-          + getInternalPath().getAsString() + " parent UUID: " + getData().getParentIdentifier());
-=======
   public NodeData parentData() throws RepositoryException {
     NodeData parent = (NodeData) dataManager.getItemData(getData().getParentIdentifier());
     if (parent == null)
       throw new ItemNotFoundException("FATAL: Parent is null for "
           + getPath() + " parent UUID: " + getData().getParentIdentifier());
->>>>>>> 7b0b4933
     return parent;
   }
   
