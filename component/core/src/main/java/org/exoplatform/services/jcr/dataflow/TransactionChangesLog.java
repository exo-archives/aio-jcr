--- conflicted
+++ resolved
@@ -234,12 +234,7 @@
     if (in.readInt() == 1) {
       byte[] buf = new byte[in.readInt()];
       in.readFully(buf);
-<<<<<<< HEAD
-
-      systemId = new String(buf, DEFAULT_ENCODING);
-=======
       systemId = new String(buf, Constants.DEFAULT_ENCODING);
->>>>>>> 74014a6d
     }
 
     int listSize = in.readInt();
