/*
 * Copyright (C) 2003-2007 eXo Platform SAS.
 *
 * This program is free software; you can redistribute it and/or
 * modify it under the terms of the GNU Affero General Public License
 * as published by the Free Software Foundation; either version 3
 * of the License, or (at your option) any later version.
 *
 * This program is distributed in the hope that it will be useful,
 * but WITHOUT ANY WARRANTY; without even the implied warranty of
 * MERCHANTABILITY or FITNESS FOR A PARTICULAR PURPOSE.  See the
 * GNU General Public License for more details.
 *
 * You should have received a copy of the GNU General Public License
 * along with this program; if not, see<http://www.gnu.org/licenses/>.
 */
package org.exoplatform.services.jcr.impl.storage.jdbc;

import java.io.ByteArrayInputStream;
import java.io.File;
import java.io.FileOutputStream;
import java.io.IOException;
import java.io.InputStream;
import java.io.OutputStream;
import java.sql.Connection;
import java.sql.PreparedStatement;
import java.sql.ResultSet;
import java.sql.SQLException;
import java.util.ArrayList;
import java.util.Collection;
import java.util.List;
import java.util.StringTokenizer;

import javax.jcr.InvalidItemStateException;
import javax.jcr.PropertyType;
import javax.jcr.RepositoryException;

import org.apache.commons.logging.Log;
import org.exoplatform.services.jcr.access.AccessControlList;
import org.exoplatform.services.jcr.dataflow.ItemState;
import org.exoplatform.services.jcr.dataflow.persistent.PersistedNodeData;
import org.exoplatform.services.jcr.dataflow.persistent.PersistedPropertyData;
import org.exoplatform.services.jcr.datamodel.IllegalACLException;
import org.exoplatform.services.jcr.datamodel.IllegalNameException;
import org.exoplatform.services.jcr.datamodel.InternalQName;
import org.exoplatform.services.jcr.datamodel.ItemData;
import org.exoplatform.services.jcr.datamodel.NodeData;
import org.exoplatform.services.jcr.datamodel.PropertyData;
import org.exoplatform.services.jcr.datamodel.QPath;
import org.exoplatform.services.jcr.datamodel.QPathEntry;
import org.exoplatform.services.jcr.datamodel.ValueData;
import org.exoplatform.services.jcr.impl.Constants;
import org.exoplatform.services.jcr.impl.dataflow.persistent.ByteArrayPersistedValueData;
import org.exoplatform.services.jcr.impl.dataflow.persistent.CleanableFileStreamValueData;
import org.exoplatform.services.jcr.impl.storage.JCRInvalidItemStateException;
import org.exoplatform.services.jcr.impl.storage.value.ValueDataNotFoundException;
import org.exoplatform.services.jcr.impl.util.io.FileCleaner;
import org.exoplatform.services.jcr.impl.util.io.SwapFile;
import org.exoplatform.services.jcr.storage.WorkspaceStorageConnection;
import org.exoplatform.services.jcr.storage.value.ValueIOChannel;
import org.exoplatform.services.jcr.storage.value.ValueStoragePluginProvider;
import org.exoplatform.services.log.ExoLogger;

/**
 * Created by The eXo Platform SAS.
 * 
 * @author <a href="mailto:gennady.azarenkov@exoplatform.com">Gennady Azarenkov</a>
 * @version $Id: JDBCStorageConnection.java 13869 2007-03-28 13:50:50Z peterit $
 */

abstract public class JDBCStorageConnection extends DBConstants implements WorkspaceStorageConnection {

  protected static Log                       log              = ExoLogger.getLogger("jcr.JDBCStorageConnection");

  public static final int                    I_CLASS_NODE     = 1;

  public static final int                    I_CLASS_PROPERTY = 2;

  protected final ValueStoragePluginProvider valueStorageProvider;

  protected final int                        maxBufferSize;

  protected final File                       swapDirectory;

  protected final FileCleaner                swapCleaner;

  protected final Connection                 dbConnection;

  protected final String                     containerName;

  protected final SQLExceptionHandler        exceptionHandler;

  protected JDBCStorageConnection(Connection dbConnection,
                                  String containerName,
                                  ValueStoragePluginProvider valueStorageProvider,
                                  int maxBufferSize,
                                  File swapDirectory,
                                  FileCleaner swapCleaner) throws SQLException {

    this.valueStorageProvider = valueStorageProvider;

    this.maxBufferSize = maxBufferSize;
    this.swapDirectory = swapDirectory;
    this.swapCleaner = swapCleaner;
    this.containerName = containerName;

    this.dbConnection = dbConnection;

    // Fix for Sybase jConnect JDBC driver bug.
    // Which throws SQLException(JZ016: The AutoCommit option is already set to
    // false)
    // if conn.setAutoCommit(false) called twise or more times with value
    // 'false'.
    if (dbConnection.getAutoCommit()) {
      dbConnection.setAutoCommit(false);
    }

    prepareQueries();
    this.exceptionHandler = new SQLExceptionHandler(containerName, this);
  }

  @Override
  public boolean equals(Object obj) {
    if (obj == this)
      return true;

    if (obj instanceof JDBCStorageConnection) {
      JDBCStorageConnection another = (JDBCStorageConnection) obj;
      return getJdbcConnection() == another.getJdbcConnection();
    }

    return false;
  }

  /**
   * Return JDBC connection obtained from initialized data source. NOTE: Helper can obtain one new connection per each call of the method or return one obtained
   * once.
   */
  public Connection getJdbcConnection() {
    return dbConnection;
  }

  /**
   * Prepared queries at start time
   * 
   * @throws SQLException
   */
  abstract protected void prepareQueries() throws SQLException;

  /**
   * Used in Single Db Connection classes for Identifier related queries
   * 
   * @param identifier
   * @return
   */
  protected abstract String getInternalId(String identifier);

  /**
   * Used in loadXYZRecord methods for extract real Identifier from container value.
   * 
   * @param internalId
   * @return
   */
  protected abstract String getIdentifier(String internalId);

  // ---------------- WorkspaceStorageConnection -------------

  /**
   * @throws IllegalStateException if connection is closed
   */
  protected void checkIfOpened() throws IllegalStateException {
    if (!isOpened())
      throw new IllegalStateException("Connection is closed");
  }

  /**
   * Will be used as implementation of
   * 
   * @see org.exoplatform.services.jcr.storage.WorkspaceStorageConnection#isOpened()
   */
  public boolean isOpened() {
    try {
      return !dbConnection.isClosed();
    } catch (SQLException e) {
      log.error(e);
      return false;
    }
  }

  /**
   * Will be used as implementation of
   * 
   * @see org.exoplatform.services.jcr.storage.WorkspaceStorageConnection#rollback()
   */
  public final void rollback() throws IllegalStateException, RepositoryException {
    checkIfOpened();
    try {
      dbConnection.rollback();
      dbConnection.close();
    } catch (SQLException e) {
      throw new RepositoryException(e);
    }
  }

  /**
   * Will be used as implementation of
   * 
   * @see org.exoplatform.services.jcr.storage.WorkspaceStorageConnection#commit()
   */
  public final void commit() throws IllegalStateException, RepositoryException {
    checkIfOpened();
    try {
      dbConnection.commit();
      dbConnection.close();
    } catch (SQLException e) {
      throw new RepositoryException(e);
    }
  }

  /*
   * (non-Javadoc)
   * 
   * @see org.exoplatform.services.jcr.storage.WorkspaceStorageConnection#add(org.exoplatform.services.jcr.datamodel.NodeData)
   */
  public void add(NodeData data) throws RepositoryException,
                                UnsupportedOperationException,
                                InvalidItemStateException,
                                IllegalStateException {
    checkIfOpened();
    try {
      addNodeRecord(data);
      if (log.isDebugEnabled())
        log.debug("Node added " + data.getQPath().getAsString() + ", " + data.getIdentifier() + ", "
            + data.getPrimaryTypeName().getAsString());

    } catch (SQLException e) {
      if (log.isDebugEnabled())
        log.error("Node add. Database error: " + e);

      exceptionHandler.handleAddException(e, data);
    }
  }

  /*
   * (non-Javadoc)
   * 
   * @see org.exoplatform.services.jcr.storage.WorkspaceStorageConnection#add(org.exoplatform.services.jcr.datamodel.PropertyData)
   */
  public void add(PropertyData data) throws RepositoryException,
                                    UnsupportedOperationException,
                                    InvalidItemStateException,
                                    IllegalStateException {
    checkIfOpened();

    try {
      addPropertyRecord(data);

      if (data.getType() == PropertyType.REFERENCE) {
        try {
          addReference(data);
        } catch (IOException e) {
          throw new RepositoryException("Can't read REFERENCE property (" + data.getQPath() + " " + data.getIdentifier()
              + ") value: " + e.getMessage(), e);
        }
      }

      addValues(data);

      if (log.isDebugEnabled())
        log.debug("Property added " + data.getQPath().getAsString() + ", " + data.getIdentifier()
            + (data.getValues() != null ? ", values count: " + data.getValues().size() : ", NULL data"));

    } catch (IOException e) {
      if (log.isDebugEnabled())
        log.error("Property add. IO error: " + e, e);
      exceptionHandler.handleAddException(e, data);
    } catch (SQLException e) {
      if (log.isDebugEnabled())
        log.error("Property add. Database error: " + e, e);
      exceptionHandler.handleAddException(e, data);
    }
  }

  public void rename(NodeData data) throws RepositoryException,
                                   UnsupportedOperationException,
                                   InvalidItemStateException,
                                   IllegalStateException {

    checkIfOpened();
    try {
      renameNode(data);
    } catch (IOException e) {
      if (log.isDebugEnabled())
        log.error("Property add. IO error: " + e, e);
      exceptionHandler.handleAddException(e, data);
    } catch (SQLException e) {
      if (log.isDebugEnabled())
        log.error("Property add. Database error: " + e, e);
      exceptionHandler.handleAddException(e, data);
    }
  }

  public void delete(NodeData data) throws RepositoryException,
                                   UnsupportedOperationException,
                                   InvalidItemStateException,
                                   IllegalStateException {
    checkIfOpened();

    final String cid = getInternalId(data.getIdentifier());

    try {
      int nc = deleteItemByIdentifier(cid);
      if (nc <= 0)
        throw new JCRInvalidItemStateException("(delete) Node " + data.getQPath().getAsString() + " " + data.getIdentifier()
            + " not found. Probably was deleted by another session ", data.getIdentifier(), ItemState.DELETED);

      if (log.isDebugEnabled())
        log.debug("Node deleted " + data.getQPath().getAsString() + ", " + data.getIdentifier() + ", "
            + ((NodeData) data).getPrimaryTypeName().getAsString());

    } catch (SQLException e) {
      if (log.isDebugEnabled())
        log.error("Node remove. Database error: " + e, e);
      exceptionHandler.handleDeleteException(e, data);
    }
  }

  public void delete(PropertyData data) throws RepositoryException,
                                       UnsupportedOperationException,
                                       InvalidItemStateException,
                                       IllegalStateException {
    checkIfOpened();

    final String cid = getInternalId(data.getIdentifier());

    try {
      deleteExternalValues(cid, data);
      deleteValues(cid);

      // delete references
      deleteReference(cid);

      // delete item
      int nc = deleteItemByIdentifier(cid);
      if (nc <= 0)
        throw new JCRInvalidItemStateException("(delete) Property " + data.getQPath().getAsString() + " " + data.getIdentifier()
            + " not found. Probably was deleted by another session ", data.getIdentifier(), ItemState.DELETED);

      if (log.isDebugEnabled())
        log.debug("Property deleted "
            + data.getQPath().getAsString()
            + ", "
            + data.getIdentifier()
            + (((PropertyData) data).getValues() != null ? ", values count: " + ((PropertyData) data).getValues().size()
                : ", NULL data"));

    } catch (IOException e) {
      if (log.isDebugEnabled())
        log.error("Property remove. IO error: " + e, e);
      exceptionHandler.handleDeleteException(e, data);
    } catch (SQLException e) {
      if (log.isDebugEnabled())
        log.error("Property remove. Database error: " + e, e);
      exceptionHandler.handleDeleteException(e, data);
    }
  }

  /*
   * (non-Javadoc)
   * 
   * @see org.exoplatform.services.jcr.storage.WorkspaceStorageConnection#update(org.exoplatform.services.jcr.datamodel.NodeData)
   */
  public void update(NodeData data) throws RepositoryException,
                                   UnsupportedOperationException,
                                   InvalidItemStateException,
                                   IllegalStateException {
    checkIfOpened();
    try {
      String cid = getInternalId(data.getIdentifier());
      // order numb update
      updateNodeByIdentifier(data.getPersistedVersion(), data.getQPath().getIndex(), data.getOrderNumber(), cid);

      if (log.isDebugEnabled())
        log.debug("Node updated " + data.getQPath().getAsString() + ", " + data.getIdentifier() + ", "
            + data.getPrimaryTypeName().getAsString());

    } catch (SQLException e) {
      if (log.isDebugEnabled())
        log.error("Node update. Database error: " + e, e);
      exceptionHandler.handleUpdateException(e, data);
    }
  }

  /*
   * (non-Javadoc)
   * 
   * @see org.exoplatform.services.jcr.storage.WorkspaceStorageConnection#update(org.exoplatform.services.jcr.datamodel.PropertyData)
   */
  public void update(PropertyData data) throws RepositoryException,
                                       UnsupportedOperationException,
                                       InvalidItemStateException,
                                       IllegalStateException {
    checkIfOpened();

    try {
      String cid = getInternalId(data.getIdentifier());

      // update type
      updatePropertyByIdentifier(data.getPersistedVersion(), data.getType(), cid);

      // update reference
      try {
        deleteReference(cid);

        if (data.getType() == PropertyType.REFERENCE) {
          addReference(data);
        }
      } catch (IOException e) {
        throw new RepositoryException("Can't update REFERENCE property (" + data.getQPath() + " " + data.getIdentifier()
            + ") value: " + e.getMessage(), e);
      }

      deleteExternalValues(cid, data);
      deleteValues(cid);

      addValues(data);

      if (log.isDebugEnabled())
        log.debug("Property updated " + data.getQPath().getAsString() + ", " + data.getIdentifier()
            + (data.getValues() != null ? ", values count: " + data.getValues().size() : ", NULL data"));

    } catch (IOException e) {
      if (log.isDebugEnabled())
        log.error("Property update. IO error: " + e, e);
      exceptionHandler.handleUpdateException(e, data);
    } catch (SQLException e) {
      if (log.isDebugEnabled())
        log.error("Property update. Database error: " + e, e);
      exceptionHandler.handleUpdateException(e, data);
    }
  }

  /*
   * (non-Javadoc)
   * 
   * @see org.exoplatform.services.jcr.storage.WorkspaceStorageConnection#getChildNodesData(org.exoplatform.services.jcr.datamodel.NodeData)
   */
  public List<NodeData> getChildNodesData(NodeData parent) throws RepositoryException, IllegalStateException {
    checkIfOpened();
    try {
      ResultSet node = findChildNodesByParentIdentifier(getInternalId(parent.getIdentifier()));
      List<NodeData> childrens = new ArrayList<NodeData>();
      while (node.next()) {
        childrens.add((NodeData) itemData(parent.getQPath(), node, I_CLASS_NODE, parent.getACL()));
      }
      return childrens;
    } catch (SQLException e) {
      throw new RepositoryException(e);
    } catch (IOException e) {
      throw new RepositoryException(e);
    }
  }

  /*
   * (non-Javadoc)
   * 
   * @see org.exoplatform.services.jcr.storage.WorkspaceStorageConnection#getChildPropertiesData(org.exoplatform.services.jcr.datamodel.NodeData)
   */
  public List<PropertyData> getChildPropertiesData(NodeData parent) throws RepositoryException, IllegalStateException {
    checkIfOpened();
    try {
      ResultSet prop = findChildPropertiesByParentIdentifier(getInternalId(parent.getIdentifier()));
      List<PropertyData> children = new ArrayList<PropertyData>();
      while (prop.next()) {
        children.add((PropertyData) itemData(parent.getQPath(), prop, I_CLASS_PROPERTY, null)); // property
        // doesn't
        // ACL
        // aware
      }
      return children;
    } catch (SQLException e) {
      throw new RepositoryException(e);
    } catch (IOException e) {
      throw new RepositoryException(e);
    }
  }

  public List<PropertyData> listChildPropertiesData(NodeData parent) throws RepositoryException, IllegalStateException {
    checkIfOpened();
    try {
      ResultSet prop = findChildPropertiesByParentIdentifier(getInternalId(parent.getIdentifier()));
      List<PropertyData> children = new ArrayList<PropertyData>();
      while (prop.next()) {
        children.add(propertyData(parent.getQPath(), prop));
      }
      return children;
    } catch (SQLException e) {
      throw new RepositoryException(e);
    } catch (IOException e) {
      throw new RepositoryException(e);
    }
  }

  /*
   * (non-Javadoc)
   * 
   * @see org.exoplatform.services.jcr.storage.WorkspaceStorageConnection#getItemData(java.lang.String)
   */
  public ItemData getItemData(String identifier) throws RepositoryException, IllegalStateException {
    return getItemByIdentifier(getInternalId(identifier));
  }

  public ItemData getItemData(NodeData parentData, QPathEntry name) throws RepositoryException, IllegalStateException {

    if (parentData != null) {
      return getItemByName(parentData, getInternalId(parentData.getIdentifier()), name);
    }

    // it's a root node
    return getItemByName(null, null, name);
  }

  /*
   * (non-Javadoc)
   * 
   * @see org.exoplatform.services.jcr.storage.WorkspaceStorageConnection#getReferencesData(java.lang.String)
   */
  public List<PropertyData> getReferencesData(String nodeIdentifier) throws RepositoryException, IllegalStateException {
    checkIfOpened();
    try {
      ResultSet refProps = findReferences(getInternalId(nodeIdentifier));
      List<PropertyData> references = new ArrayList<PropertyData>();
      while (refProps.next()) {
        references.add((PropertyData) itemData(null, refProps, I_CLASS_PROPERTY, null));
      }
      return references;
    } catch (SQLException e) {
      e.printStackTrace();
      throw new RepositoryException(e);
    } catch (IOException e) {
      e.printStackTrace();
      throw new RepositoryException(e);
    }
  }

  // ------------------ Private methods ---------------

  protected ItemData getItemByIdentifier(String cid) throws RepositoryException, IllegalStateException {
    checkIfOpened();
    ResultSet item = null;
    try {
      item = findItemByIdentifier(cid);
      if (item.next()) {
        return itemData(null, item, item.getInt(COLUMN_CLASS), null);
      }
      return null;
    } catch (SQLException e) {
      throw new RepositoryException("getItemData() error", e);
    } catch (IOException e) {
      throw new RepositoryException("getItemData() error", e);
    } finally {
      try {
        if (item != null)
          item.close();
      } catch (SQLException e) {
        log.error("getItemData() Error close resultset " + e.getMessage());
      }
    }
  }

  /**
   * Gets an item data from database.
   * 
   * @param parentPath - parent QPath
   * @param parentId - parent container internal id (depends on Multi/Single DB)
   * @param name - item name
   * @return - ItemData instance
   * @throws RepositoryException
   * @throws IllegalStateException
   */
  protected ItemData getItemByName(NodeData parent, String parentId, QPathEntry name) throws RepositoryException,
                                                                                     IllegalStateException {
    checkIfOpened();
    ResultSet item = null;
    try {
      item = findItemByName(parentId, name.getAsString(), name.getIndex());
      if (item.next())
        return itemData(parent.getQPath(), item, item.getInt(COLUMN_CLASS), parent.getACL());
      return null;
    } catch (SQLException e) {
      e.printStackTrace();
      throw new RepositoryException(e);
    } catch (IOException e) {
      e.printStackTrace();
      throw new RepositoryException(e);
    } finally {
      try {
        if (item != null)
          item.close();
      } catch (SQLException e) {
        log.error("getItemData() Error close resultset " + e.getMessage());
      }
    }
  }

  /**
   * Find parent path in db by cpid
   * 
   * @param cpid - initial parent id
   * @return
   * @throws SQLException
   * @throws InvalidItemStateException
   * @throws IllegalNameException
   */
  private QPath traverseQPath(String cpid) throws SQLException, InvalidItemStateException, IllegalNameException {
    // get item by Identifier usecase
    List<QPathEntry> qrpath = new ArrayList<QPathEntry>(); // reverted path
    String caid = cpid; // container ancestor id
    do {
      ResultSet parent = null;
      try {
        parent = findItemByIdentifier(caid);
        if (!parent.next())
          throw new InvalidItemStateException("Parent not found, uuid: " + getIdentifier(caid));

        QPathEntry qpe = new QPathEntry(InternalQName.parse(parent.getString(COLUMN_NAME)), parent.getInt(COLUMN_INDEX));
        qrpath.add(qpe);
        caid = parent.getString(COLUMN_PARENTID);
      } finally {
        parent.close();
      }
    } while (!caid.equals(Constants.ROOT_PARENT_UUID));

    QPathEntry[] qentries = new QPathEntry[qrpath.size()];
    int qi = 0;
    for (int i = qrpath.size() - 1; i >= 0; i--) {
      qentries[qi++] = qrpath.get(i);
    }
    return new QPath(qentries);
  }

  class ItemLocationInfo {
    /**
     * Item qpath
     */
    final QPath        qpath;

    /**
     * All ancestors of the item with qpath
     */
    final List<String> ancestors;

    final String       itemId;

    ItemLocationInfo(QPath qpath, List<String> ancestors, String itemId) {
      this.qpath = qpath;
      this.ancestors = ancestors;
      this.itemId = itemId;
    }
  }

  /**
   * Find ancestor permissions by cpid. Will search till find the permissions or meet a root node.
   * 
   * @param cpid - initial parent node id
   * @return Collection<String>
   * @throws SQLException
   * @throws IllegalACLException
   * @throws IllegalNameException
   * @throws RepositoryException
   */
  private List<AccessControlEntry> traverseACLPermissions(String cpid) throws SQLException,
                                                                IllegalACLException,
                                                                IllegalNameException,
                                                                RepositoryException {
    String caid = cpid;
    while (!caid.equals(Constants.ROOT_PARENT_UUID)) {
      MixinInfo naMixins = readMixins(caid);
      if (naMixins.hasPrivilegeable())
        return readACLPermisions(caid);

      if (naMixins.parentId == null)
        caid = findParentId(caid);
      else
        caid = naMixins.parentId;
    }

    throw new IllegalACLException("Can not find permissions for a node with id " + getIdentifier(cpid));
  }

  protected String findParentId(String cid) throws SQLException, RepositoryException {
    ResultSet pidrs = findItemByIdentifier(cid);
    try {
      if (pidrs.next())
        return pidrs.getString(COLUMN_PARENTID);
      else
        throw new RepositoryException("Item not found id: " + getIdentifier(cid));
    } finally {
      pidrs.close();
    }
  }

  /**
   * Find ancestor owner by cpid. Will search till find the owner or meet a root node.
   * 
   * @param cpid - initial parent node id
   * @return owner name
   * @throws SQLException
   * @throws IllegalACLException
   * @throws IllegalNameException
   * @throws RepositoryException
   */
  private String traverseACLOwner(String cpid) throws SQLException,
                                              IllegalACLException,
                                              IllegalNameException,
                                              RepositoryException {
    String caid = cpid;

    while (!caid.equals(Constants.ROOT_PARENT_UUID)) {
      MixinInfo naMixins = readMixins(caid);
      if (naMixins.hasOwneable())
        return readACLOwner(caid);

      if (naMixins.parentId == null)
        caid = findParentId(caid);
      else
        caid = naMixins.parentId;
    }

    throw new IllegalACLException("Can not find owner for a node with id " + getIdentifier(cpid));
  }

  /**
   * Find ancestor ACL by cpid. Will search till find the ACL or meet a root node.
   * 
   * @param cpid - initial parent node id
   * @return owner name
   * @throws SQLException
   * @throws IllegalACLException
   * @throws IllegalNameException
   * @throws RepositoryException
   */
  private AccessControlList traverseACL(String cpid) throws SQLException,
                                                    IllegalACLException,
                                                    IllegalNameException,
                                                    RepositoryException {
    String naOwner = null;
    List<AccessControlEntry> naPermissions = null;

    String caid = cpid;

    while (!caid.equals(Constants.ROOT_PARENT_UUID)) {
      MixinInfo naMixins = readMixins(caid);
      if (naOwner == null && naMixins.hasOwneable()) {
        naOwner = readACLOwner(caid);
        if (naPermissions != null)
          break;
      }
      if (naPermissions == null && naMixins.hasPrivilegeable()) {
        naPermissions = readACLPermisions(caid);
        if (naOwner != null)
          break;
      }

      if (naMixins.parentId == null)
        caid = findParentId(caid);
      else
        caid = naMixins.parentId;
    }

    if (naOwner != null && naPermissions != null) {
      // got all
      return new AccessControlList(naOwner, naPermissions);
    } else if (naOwner == null && naPermissions == null) {
      // Default values (i.e. ACL is disabled in repository)
      return new AccessControlList();
    } else
      throw new IllegalACLException("ACL is not found for node with id " + getIdentifier(cpid)
          + " or for its ancestors. But repository is ACL enabled.");
  }

  /**
   * [PN] Experimental. Use SP for traversing Qpath on the database server side. Hm, I haven't a good result for that yet. Few seconds only for TCK execution.
   * PGSQL SP: CREATE OR REPLACE FUNCTION get_qpath(parentId VARCHAR) RETURNS SETOF record AS $$ DECLARE cur_item RECORD; cur_id varchar; BEGIN cur_id :=
   * parentId; WHILE NOT cur_id = ' ' LOOP SELECT id, name, parent_id, i_index INTO cur_item FROM JCR_SITEM WHERE ID=cur_id; IF NOT found THEN RETURN; END IF;
   * RETURN NEXT cur_item; cur_id := cur_item.parent_id; END LOOP; RETURN; END; $$ LANGUAGE plpgsql;
   * 
   * @param cpid
   * @return
   * @throws SQLException
   * @throws InvalidItemStateException
   * @throws IllegalNameException
   */
  private QPath traverseQPath_SP_PGSQL(String cpid) throws SQLException, InvalidItemStateException, IllegalNameException {
    // get item by Identifier usecase:
    // find parent path in db by cpid
    if (cpid == null) {
      // root node
      return null; // Constants.ROOT_PATH
    } else {
      List<QPathEntry> qrpath = new ArrayList<QPathEntry>(); // reverted path
      PreparedStatement cstmt = null;
      try {
        cstmt =
            dbConnection.prepareStatement("select * from get_qpath(?) AS (id varchar, name varchar, parent_id varchar, i_index int)");
        cstmt.setString(1, cpid);
        // cstmt.setString(2, caid);
        ResultSet parent = cstmt.executeQuery();

        while (parent.next()) {
          QPathEntry qpe = new QPathEntry(InternalQName.parse(parent.getString(COLUMN_NAME)), parent.getInt(COLUMN_INDEX));
          qrpath.add(qpe);
        }

        // parent = findItemByIdentifier(caid);
        if (qrpath.size() <= 0)
          throw new InvalidItemStateException("Parent not found, uuid: " + getIdentifier(cpid));
      } finally {
        if (cstmt != null)
          cstmt.close();
      }

      QPathEntry[] qentries = new QPathEntry[qrpath.size()];
      int qi = 0;
      for (int i = qrpath.size() - 1; i >= 0; i--) {
        qentries[qi++] = qrpath.get(i);
      }
      return new QPath(qentries);
    }
  }

  /**
   * @param parentPath
   * @param item
   * @return item data
   * @throws RepositoryException
   * @throws SQLException
   */
  private ItemData itemData(QPath parentPath, ResultSet item, int itemClass, AccessControlList parentACL) throws RepositoryException,
                                                                                                         SQLException,
                                                                                                         IOException {
    String cid = item.getString(COLUMN_ID);
    String cname = item.getString(COLUMN_NAME);
    int cversion = item.getInt(COLUMN_VERSION);

    String cpid = item.getString(COLUMN_PARENTID);
    // if parent ID is empty string - it's a root node
    // cpid = cpid.equals(Constants.ROOT_PARENT_UUID) ? null : cpid;

    try {
      if (itemClass == I_CLASS_NODE) {
        int cindex = item.getInt(COLUMN_INDEX);
        int cnordernumb = item.getInt(COLUMN_NORDERNUM);
        return loadNodeRecord(parentPath, cname, cid, cpid, cindex, cversion, cnordernumb, parentACL);
      }

      int cptype = item.getInt(COLUMN_PTYPE);
      boolean cpmultivalued = item.getBoolean(COLUMN_PMULTIVALUED);
      return loadPropertyRecord(parentPath, cname, cid, cpid, cversion, cptype, cpmultivalued);
    } catch (InvalidItemStateException e) {
      throw new InvalidItemStateException("FATAL: Can't build item path for name " + cname + " id: " + getIdentifier(cid) + ". "
          + e);
    }
  }

  /**
   * Read property data without value data. For listChildPropertiesData(NodeData).
   * 
   * @param parentPath
   * @param item
   * @return
   * @throws RepositoryException
   * @throws SQLException
   * @throws IOException
   */
  private PropertyData propertyData(QPath parentPath, ResultSet item) throws RepositoryException, SQLException, IOException {
    String cid = item.getString(COLUMN_ID);
    String cname = item.getString(COLUMN_NAME);
    int cversion = item.getInt(COLUMN_VERSION);
    String cpid = item.getString(COLUMN_PARENTID);
    int cptype = item.getInt(COLUMN_PTYPE);
    boolean cpmultivalued = item.getBoolean(COLUMN_PMULTIVALUED);

    try {
      InternalQName qname = InternalQName.parse(cname);

      QPath qpath = QPath.makeChildPath(parentPath == null ? traverseQPath(cpid) : parentPath, qname);

      PersistedPropertyData pdata =
          new PersistedPropertyData(getIdentifier(cid), qpath, getIdentifier(cpid), cversion, cptype, cpmultivalued);

      pdata.setValues(new ArrayList<ValueData>());
      return pdata;
    } catch (InvalidItemStateException e) {
      throw new InvalidItemStateException("FATAL: Can't build property path for name " + cname + " id: " + getIdentifier(cid)
          + ". " + e);
    } catch (IllegalNameException e) {
      throw new RepositoryException(e);
    }
  }

  // protected PersistedNodeData loadNodeRecord(QPath parentPath, String cname,
  // String cid, String cpid, int cindex, int cversion,
  // int cnordernumb) throws RepositoryException, SQLException {
  //
  // try {
  // InternalQName qname = InternalQName.parse(cname);
  // QPath qpath = parentPath != null ? QPath.makeChildPath(parentPath, qname,
  // cindex) : Constants.ROOT_PATH;
  //
  // // PRIMARY
  // ResultSet ptProp = findPropertyByName(cid,
  // Constants.JCR_PRIMARYTYPE.getAsString());
  //
  // if (!ptProp.next())
  // throw new PrimaryTypeNotFoundException("FATAL ERROR primary type record not
  // found. Node " + qpath.getAsString() + ", id "
  // + cid + ", container " + this.containerName, null);
  //
  // byte[] data = ptProp.getBytes(COLUMN_VDATA);
  // InternalQName ptName = InternalQName.parse(new String((data != null ? data
  // : new byte[] {})));
  //
  // // MIXIN
  // ResultSet mtProp = findPropertyByName(cid,
  // Constants.JCR_MIXINTYPES.getAsString());
  //
  // List<InternalQName> mts = new ArrayList<InternalQName>();
  // boolean mixOwneable = false;
  // boolean mixPrivilegeable = false;
  // while (mtProp.next()) {
  // //mts.add();
  // byte[] mxnb = mtProp.getBytes(COLUMN_VDATA);
  // if (mxnb != null) {
  // InternalQName mxn = InternalQName.parse(new String(mxnb));
  //          
  // if (Constants.EXO_PRIVILEGEABLE.equals(mxn))
  // mixPrivilegeable = true;
  // else if (Constants.EXO_OWNEABLE.equals(mxn))
  // mixOwneable = true;
  // } // else, if SQL NULL - skip it
  // }
  // InternalQName[] mixinNames = new InternalQName[mts.size()];
  // mts.toArray(mixinNames);
  //
  // // ACL
  // PropertyData ownerData = null;
  // PropertyData permData = null;
  //
  // if (mixPrivilegeable) {
  // permData = (PropertyData) getItemByName(qpath, cid, new
  // QPathEntry(Constants.EXO_PERMISSIONS, 1));
  // }
  //
  // if (mixOwneable) {
  // ownerData = (PropertyData) getItemByName(qpath, cid, new
  // QPathEntry(Constants.EXO_OWNER, 1));
  // }
  //
  // AccessControlList acl = null;
  // if (permData != null || ownerData != null)
  // acl = new AccessControlList(ownerData, permData);
  //
  // return new PersistedNodeData(getIdentifier(cid), qpath,
  // getIdentifier(cpid), cversion, cnordernumb, ptName, mixinNames,
  // acl, mixPrivilegeable, mixOwneable);
  //
  // } catch (IllegalNameException e) {
  // throw new RepositoryException(e);
  // }
  // }

  class MixinInfo {

    static final int          OWNEABLE               = 0x0001;                  // bits 0001

    static final int          PRIVILEGEABLE          = 0x0002;                  // bits 0010

    static final int          OWNEABLE_PRIVILEGEABLE = OWNEABLE | PRIVILEGEABLE; // bits 0011

    /**
     * Mixin types
     */
    final List<InternalQName> mixinTypes;

    final boolean             owneable;

    final boolean             privilegeable;

    final String              parentId               = null;

    MixinInfo(List<InternalQName> mixinTypes, boolean owneable, boolean privilegeable) {
      this.mixinTypes = mixinTypes;
      this.owneable = owneable;
      this.privilegeable = privilegeable;
    }

    InternalQName[] mixinNames() {
      if (mixinTypes != null) {
        InternalQName[] mns = new InternalQName[mixinTypes.size()];
        mixinTypes.toArray(mns);
        return mns;
      } else
        return new InternalQName[0];
    }

    boolean hasPrivilegeable() {
      return privilegeable;
    }

    boolean hasOwneable() {
      return owneable;
    }
  }

  protected MixinInfo readMixins(String cid) throws SQLException, IllegalNameException {
    ResultSet mtrs = findPropertyByName(cid, Constants.JCR_MIXINTYPES.getAsString());

    try {
      List<InternalQName> mts = null;
      boolean owneable = false;
      boolean privilegeable = false;
      if (mtrs.next()) {
        mts = new ArrayList<InternalQName>();
        do {
          byte[] mxnb = mtrs.getBytes(COLUMN_VDATA);
          if (mxnb != null) {
            InternalQName mxn = InternalQName.parse(new String(mxnb));
            mts.add(mxn);

            if (!privilegeable && Constants.EXO_PRIVILEGEABLE.equals(mxn))
              privilegeable = true;
            else if (!owneable && Constants.EXO_OWNEABLE.equals(mxn))
              owneable = true;
          } // else, if SQL NULL - skip it
        } while (mtrs.next());
      }

      return new MixinInfo(mts, owneable, privilegeable);
    } finally {
      mtrs.close();
    }
  }

  /**
   * Return permission values or throw an exception. We assume the node is mix:privilegeable.
   * 
   * @param cid
   * @return
   * @throws SQLException
   * @throws IllegalACLException
   */
  protected List<AccessControlEntry> readACLPermisions(String cid) throws SQLException, IllegalACLException {
    List<AccessControlEntry> naPermissions = new ArrayList<AccessControlEntry>();
    ResultSet exoPerm = findPropertyByName(cid, Constants.EXO_PERMISSIONS.getAsString());
    try {
      if (exoPerm.next()) {
        do {
          StringTokenizer parser = new StringTokenizer(new String(exoPerm.getBytes(COLUMN_VDATA)), AccessControlEntry.DELIMITER);
          naPermissions.add(new AccessControlEntry(parser.nextToken(), parser.nextToken()));
        } while (exoPerm.next());

        return naPermissions;
      } else
        throw new IllegalACLException("Property exo:permissions is not found for node with id: " + getIdentifier(cid));
    } finally {
      exoPerm.close();
    }
  }

  /**
   * Return owner value or throw an exception. We assume the node is mix:owneable.
   * 
   * @param cid
   * @return
   * @throws SQLException
   * @throws IllegalACLException
   */
  protected String readACLOwner(String cid) throws SQLException, IllegalACLException {
    ResultSet exoOwner = findPropertyByName(cid, Constants.EXO_OWNER.getAsString());
    try {
      if (exoOwner.next())
        return new String(exoOwner.getBytes(COLUMN_VDATA));
      else
        throw new IllegalACLException("Property exo:owner is not found for node with id: " + getIdentifier(cid));
    } finally {
      exoOwner.close();
    }
  }

  protected PersistedNodeData loadNodeRecord(QPath parentPath,
                                             String cname,
                                             String cid,
                                             String cpid,
                                             int cindex,
                                             int cversion,
                                             int cnordernumb,
                                             AccessControlList parentACL) throws RepositoryException, SQLException {

    try {
      InternalQName qname = InternalQName.parse(cname);

      QPath qpath;
      String parentCid;
      if (parentPath != null) {
        // get by parent and name
        qpath = QPath.makeChildPath(parentPath, qname, cindex);
        parentCid = cpid;
      } else {
        // get by id
        if (cpid.equals(Constants.ROOT_PARENT_UUID)) {
          // root node
          qpath = Constants.ROOT_PATH;
          parentCid = null;
        } else {
          qpath = QPath.makeChildPath(traverseQPath(cpid), qname, cindex);
          parentCid = cpid;
        }
      }

      try {
        // PRIMARY
        ResultSet ptProp = findPropertyByName(cid, Constants.JCR_PRIMARYTYPE.getAsString());

        if (!ptProp.next())
          throw new PrimaryTypeNotFoundException("FATAL ERROR primary type record not found. Node " + qpath.getAsString()
              + ", id " + cid + ", container " + this.containerName, null);

        byte[] data = ptProp.getBytes(COLUMN_VDATA);
        InternalQName ptName = InternalQName.parse(new String((data != null ? data : new byte[] {})));

        // MIXIN
        MixinInfo mixins = readMixins(cid);

        // ACL
        AccessControlList acl; // NO DEFAULT values!

        if (mixins.hasOwneable()) {
          // has own owner
          if (mixins.hasPrivilegeable()) {
            // and permissions
            acl = new AccessControlList(readACLOwner(cid), readACLPermisions(cid));
          } else if (parentACL != null) {
            // use permissions from existed parent
            acl = new AccessControlList(readACLOwner(cid), parentACL.getPermissionEntries());
          } else {
            // have to search nearest ancestor permissions in ACL manager
            // acl = new AccessControlList(readACLOwner(cid), traverseACLPermissions(cpid));
<<<<<<< HEAD
            acl = new AccessControlList(readACLOwner(cid), (Collection<String>) null);
=======
            acl = new AccessControlList(readACLOwner(cid), null);
>>>>>>> 7b0b4933
          }
        } else if (mixins.hasPrivilegeable()) {
          // has own permissions
          if (mixins.hasOwneable()) {
            // and owner
            acl = new AccessControlList(readACLOwner(cid), readACLPermisions(cid));
          } else if (parentACL != null) {
            // use owner from existed parent
            acl = new AccessControlList(parentACL.getOwner(), readACLPermisions(cid));
          } else {
            // have to search nearest ancestor owner in ACL manager
            // acl = new AccessControlList(traverseACLOwner(cpid), readACLPermisions(cid));
            acl = new AccessControlList(null, readACLPermisions(cid));
          }
        } else {
          if (parentACL != null)
            // construct ACL from existed parent ACL
            acl = new AccessControlList(parentACL.getOwner(), parentACL.getPermissionEntries());
          else
            // have to search nearest ancestor owner and permissions in ACL manager
            // acl = traverseACL(cpid);
            acl = null;
        }

        return new PersistedNodeData(getIdentifier(cid),
                                     qpath,
                                     getIdentifier(parentCid),
                                     cversion,
                                     cnordernumb,
                                     ptName,
                                     mixins.mixinNames(),
                                     acl);
      } catch (IllegalACLException e) {
        throw new RepositoryException("FATAL ERROR Node " + getIdentifier(cid) + " " + qpath.getAsString()
            + " has wrong formed ACL. ", e);
      }
    } catch (IllegalNameException e) {
      throw new RepositoryException(e);
    }
  }

  protected PersistedPropertyData loadPropertyRecord(QPath parentPath,
                                                     String cname,
                                                     String cid,
                                                     String cpid,
                                                     int cversion,
                                                     int cptype,
                                                     boolean cpmultivalued) throws RepositoryException, SQLException, IOException {

    // NOTE: cpid never should be null or root parent (' ')

    try {
      QPath qpath = QPath.makeChildPath(parentPath == null ? traverseQPath(cpid) : parentPath, InternalQName.parse(cname));

      PersistedPropertyData pdata =
          new PersistedPropertyData(getIdentifier(cid), qpath, getIdentifier(cpid), cversion, cptype, cpmultivalued);

      pdata.setValues(readValues(cid, pdata));
      return pdata;
    } catch (IllegalNameException e) {
      throw new RepositoryException(e);
    }
  }

  @Deprecated
  private boolean isAccessControllable(InternalQName[] mixinNames) {
    for (int i = 0; i < mixinNames.length; i++) {
      if (mixinNames[i].getAsString().equals(Constants.ACCESS_TYPE_URI)
          || mixinNames[i].getAsString().equals(Constants.PRIVILEGABLE_TYPE_URI)) {
        return true;
      }
    }
    return false;
  }

  private void deleteExternalValues(String cid, PropertyData pdata) throws IOException, ValueDataNotFoundException {

    try {

      final ResultSet valueRecords = findValuesByPropertyId(cid);
      try {
        // [PN] 12.07.07 if (... instead while (...
        // so, we don't need iterate throught each value of the property
        // IO channel will do this work according the existed files on FS
        if (valueRecords.next()) {
          final String storageId = valueRecords.getString(COLUMN_VSTORAGE_DESC);
          if (!valueRecords.wasNull()) {
            final ValueIOChannel channel = valueStorageProvider.getChannel(storageId, pdata);
            try {
              channel.delete(pdata.getIdentifier());
            } finally {
              channel.close();
            }
          }
        }
      } finally {
        valueRecords.close();
      }

    } catch (SQLException e) {
      String msg = "Can't read value data of property with id " + cid + ", error:" + e;
      log.error(msg, e);
      throw new IOException(msg);
    }
  }

  private List<ValueData> readValues(String cid, PropertyData pdata) throws IOException, ValueDataNotFoundException {

    List<ValueData> data = new ArrayList<ValueData>();

    try {

      final ResultSet valueRecords = findValuesByPropertyId(cid);
      try {
        while (valueRecords.next()) {
          final int orderNum = valueRecords.getInt(COLUMN_VORDERNUM);
          final String storageId = valueRecords.getString(COLUMN_VSTORAGE_DESC);
          ValueData vdata =
              valueRecords.wasNull() ? readValueData(cid, orderNum, pdata.getPersistedVersion()) : readValueData(pdata,
                                                                                                                 orderNum,
                                                                                                                 storageId);
          data.add(vdata);
        }
      } finally {
        valueRecords.close();
      }

    } catch (SQLException e) {
      String msg = "Can't read value data of property with id " + cid + ", error:" + e;
      log.error(msg, e);
      throw new IOException(msg);
    }

    return data;
  }

  protected ValueData readValueData(PropertyData pdata, int orderNumber, String storageId) throws SQLException,
                                                                                          IOException,
                                                                                          ValueDataNotFoundException {
    ValueIOChannel channel = valueStorageProvider.getChannel(storageId, pdata);
    try {
      return channel.read(pdata.getIdentifier(), orderNumber, maxBufferSize);
    } finally {
      channel.close();
    }
  }

  protected ValueData readValueData(String cid, int orderNumber, int version) throws SQLException, IOException {

    ResultSet valueResultSet = null;

    byte[] buffer = new byte[0];
    byte[] spoolBuffer = new byte[2048];
    int read;
    int len = 0;
    OutputStream out = null;

    SwapFile swapFile = null;
    try {
      // stream from database
      valueResultSet = findValueByPropertyIdOrderNumber(cid, orderNumber);
      if (valueResultSet.next()) {
        final InputStream in = valueResultSet.getBinaryStream(COLUMN_VDATA);
        if (in != null)
          while ((read = in.read(spoolBuffer)) >= 0) {
            if (out != null) {
              // spool to temp file
              out.write(spoolBuffer, 0, read);
              len += read;
            } else if (len + read > maxBufferSize) {
              // threshold for keeping data in memory exceeded;
              // create temp file and spool buffer contents
              swapFile = SwapFile.get(swapDirectory, cid + orderNumber + "." + version);
              if (swapFile.isSpooled()) {
                // break, value already spooled
                buffer = null;
                break;
              }
              out = new FileOutputStream(swapFile);
              out.write(buffer, 0, len);
              out.write(spoolBuffer, 0, read);
              buffer = null;
              len += read;
            } else {
              // reallocate new buffer and spool old buffer contents
              byte[] newBuffer = new byte[len + read];
              System.arraycopy(buffer, 0, newBuffer, 0, len);
              System.arraycopy(spoolBuffer, 0, newBuffer, len, read);
              buffer = newBuffer;
              len += read;
            }
          }
      }
    } finally {
      if (valueResultSet != null)
        valueResultSet.close();
      if (out != null) {
        out.close();
        swapFile.spoolDone();
      }
    }

    if (buffer == null)
      return new CleanableFileStreamValueData(swapFile, orderNumber, swapCleaner);

    return new ByteArrayPersistedValueData(buffer, orderNumber);
  }

  protected void addValues(PropertyData data) throws IOException, SQLException {
    List<ValueData> vdata = data.getValues();

    for (int i = 0; i < vdata.size(); i++) {
      ValueData vd = vdata.get(i);
      vd.setOrderNumber(i);
      ValueIOChannel channel = valueStorageProvider.getApplicableChannel(data, i);
      InputStream stream = null;
      int streamLength = 0;
      String storageId = null;
      if (channel == null) {
        if (vd.isByteArray()) {
          byte[] dataBytes = vd.getAsByteArray();
          stream = new ByteArrayInputStream(dataBytes);
          streamLength = dataBytes.length;
        } else {
          stream = vd.getAsStream();
          streamLength = stream.available();
        }
      } else {
        channel.write(data.getIdentifier(), vd);
        storageId = channel.getStorageId();
      }
      addValueData(getInternalId(data.getIdentifier()), i, stream, streamLength, storageId);
    }
  }

  // ---- Data access methods (query wrappers) to override in concrete
  // connection ------

  protected abstract void addNodeRecord(NodeData data) throws SQLException;

  protected abstract void addPropertyRecord(PropertyData prop) throws SQLException;

  protected abstract ResultSet findItemByIdentifier(String identifier) throws SQLException;

  protected abstract ResultSet findPropertyByName(String parentId, String name) throws SQLException;

  protected abstract ResultSet findItemByName(String parentId, String name, int index) throws SQLException;

  protected abstract ResultSet findChildNodesByParentIdentifier(String parentIdentifier) throws SQLException;

  protected abstract ResultSet findChildPropertiesByParentIdentifier(String parentIdentifier) throws SQLException;

  protected abstract void addReference(PropertyData data) throws SQLException, IOException;

  protected abstract void renameNode(NodeData data) throws SQLException, IOException;

  protected abstract void deleteReference(String propertyIdentifier) throws SQLException;

  protected abstract ResultSet findReferences(String nodeIdentifier) throws SQLException;

  protected abstract int deleteItemByIdentifier(String identifier) throws SQLException;

  protected abstract int updateNodeByIdentifier(int version, int index, int orderNumb, String identifier) throws SQLException;

  protected abstract int updatePropertyByIdentifier(int version, int type, String identifier) throws SQLException;

  // -------- values processing ------------
  protected abstract void addValueData(String cid, int orderNumber, InputStream stream, int streamLength, String storageId) throws SQLException,
                                                                                                                           IOException;

  protected abstract void deleteValues(String cid) throws SQLException;

  protected abstract ResultSet findValuesByPropertyId(String cid) throws SQLException;

  // protected abstract ResultSet findValuesDataByPropertyId(String cid) throws
  // SQLException;

  protected abstract ResultSet findValueByPropertyIdOrderNumber(String cid, int orderNumb) throws SQLException;
}<|MERGE_RESOLUTION|>--- conflicted
+++ resolved
@@ -36,6 +36,7 @@
 import javax.jcr.RepositoryException;
 
 import org.apache.commons.logging.Log;
+import org.exoplatform.services.jcr.access.AccessControlEntry;
 import org.exoplatform.services.jcr.access.AccessControlList;
 import org.exoplatform.services.jcr.dataflow.ItemState;
 import org.exoplatform.services.jcr.dataflow.persistent.PersistedNodeData;
@@ -1146,11 +1147,7 @@
           } else {
             // have to search nearest ancestor permissions in ACL manager
             // acl = new AccessControlList(readACLOwner(cid), traverseACLPermissions(cpid));
-<<<<<<< HEAD
-            acl = new AccessControlList(readACLOwner(cid), (Collection<String>) null);
-=======
             acl = new AccessControlList(readACLOwner(cid), null);
->>>>>>> 7b0b4933
           }
         } else if (mixins.hasPrivilegeable()) {
           // has own permissions
