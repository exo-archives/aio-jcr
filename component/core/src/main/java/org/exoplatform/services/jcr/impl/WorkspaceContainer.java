/*
 * Copyright (C) 2003-2007 eXo Platform SAS.
 *
 * This program is free software; you can redistribute it and/or
 * modify it under the terms of the GNU Affero General Public License
 * as published by the Free Software Foundation; either version 3
 * of the License, or (at your option) any later version.
 *
 * This program is distributed in the hope that it will be useful,
 * but WITHOUT ANY WARRANTY; without even the implied warranty of
 * MERCHANTABILITY or FITNESS FOR A PARTICULAR PURPOSE.  See the
 * GNU General Public License for more details.
 *
 * You should have received a copy of the GNU General Public License
 * along with this program; if not, see<http://www.gnu.org/licenses/>.
 */
package org.exoplatform.services.jcr.impl;

import javax.jcr.RepositoryException;
<<<<<<< HEAD
=======
import javax.management.MBeanServer;
>>>>>>> 74014a6d

import org.apache.commons.logging.Log;

import org.exoplatform.container.ExoContainer;
import org.exoplatform.services.jcr.config.RepositoryConfigurationException;
import org.exoplatform.services.jcr.config.WorkspaceEntry;
import org.exoplatform.services.jcr.impl.core.SessionFactory;
import org.exoplatform.services.jcr.impl.core.WorkspaceInitializer;
import org.exoplatform.services.log.ExoLogger;

/**
 * Created by The eXo Platform SAS.
 * 
 * @author <a href="mailto:geaz@users.sourceforge.net">Gennady Azarenkov </a>
 * @version $Id: WorkspaceContainer.java 11907 2008-03-13 15:36:21Z ksm $
 */

public class WorkspaceContainer extends ExoContainer {

  protected static Log              log = ExoLogger.getLogger("jcr.WorkspaceContainer");

  private final String              name;

  private final RepositoryContainer repositoryContainer;

<<<<<<< HEAD
=======
  private final MBeanServer         mbeanServer;
  private final String              mbeanContext;

>>>>>>> 74014a6d
  public WorkspaceContainer(RepositoryContainer parent, WorkspaceEntry config) throws RepositoryException,
      RepositoryConfigurationException {

    // Before repository instantiation
    super(parent);

    repositoryContainer = parent;
    this.name = config.getName();

<<<<<<< HEAD
=======
    this.mbeanServer = createMBeanServer("jcrws" + name + "at"
        + repositoryContainer.getName() + "mx");
    this.mbeanContext = parent.getMBeanContext() + ",workspace=" + name;
  }

  @Override
  public MBeanServer getMBeanServer() {
    return mbeanServer;
>>>>>>> 74014a6d
  }

  @Override
  public String getMBeanContext() {
    return mbeanContext;
  }
  
  // Components access methods -------

  public SessionFactory getSessionFactory() {
    return (SessionFactory) getComponentInstanceOfType(SessionFactory.class);
  }

  public WorkspaceInitializer getWorkspaceInitializer() {
    return (WorkspaceInitializer) getComponentInstanceOfType(WorkspaceInitializer.class);
  }

  /*
   * (non-Javadoc)
   * @see org.picocontainer.defaults.DefaultPicoContainer#stop()
   */
  @Override
  public void stop() {
    try {
      stopContainer();
    } catch (Exception e) {
      log.error(e.getLocalizedMessage(), e);
    }
    super.stop();
  }

}<|MERGE_RESOLUTION|>--- conflicted
+++ resolved
@@ -17,14 +17,12 @@
 package org.exoplatform.services.jcr.impl;
 
 import javax.jcr.RepositoryException;
-<<<<<<< HEAD
-=======
 import javax.management.MBeanServer;
->>>>>>> 74014a6d
 
 import org.apache.commons.logging.Log;
 
 import org.exoplatform.container.ExoContainer;
+import org.exoplatform.container.jmx.MX4JComponentAdapterFactory;
 import org.exoplatform.services.jcr.config.RepositoryConfigurationException;
 import org.exoplatform.services.jcr.config.WorkspaceEntry;
 import org.exoplatform.services.jcr.impl.core.SessionFactory;
@@ -46,23 +44,18 @@
 
   private final RepositoryContainer repositoryContainer;
 
-<<<<<<< HEAD
-=======
   private final MBeanServer         mbeanServer;
   private final String              mbeanContext;
 
->>>>>>> 74014a6d
   public WorkspaceContainer(RepositoryContainer parent, WorkspaceEntry config) throws RepositoryException,
       RepositoryConfigurationException {
 
     // Before repository instantiation
-    super(parent);
+    super(new MX4JComponentAdapterFactory(), parent);
 
     repositoryContainer = parent;
     this.name = config.getName();
 
-<<<<<<< HEAD
-=======
     this.mbeanServer = createMBeanServer("jcrws" + name + "at"
         + repositoryContainer.getName() + "mx");
     this.mbeanContext = parent.getMBeanContext() + ",workspace=" + name;
@@ -71,7 +64,6 @@
   @Override
   public MBeanServer getMBeanServer() {
     return mbeanServer;
->>>>>>> 74014a6d
   }
 
   @Override
