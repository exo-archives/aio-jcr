/*
 * Copyright (C) 2003-2007 eXo Platform SAS.
 *
 * This program is free software; you can redistribute it and/or
 * modify it under the terms of the GNU Affero General Public License
 * as published by the Free Software Foundation; either version 3
 * of the License, or (at your option) any later version.
 *
 * This program is distributed in the hope that it will be useful,
 * but WITHOUT ANY WARRANTY; without even the implied warranty of
 * MERCHANTABILITY or FITNESS FOR A PARTICULAR PURPOSE.  See the
 * GNU General Public License for more details.
 *
 * You should have received a copy of the GNU General Public License
 * along with this program; if not, see<http://www.gnu.org/licenses/>.
 */
package org.exoplatform.services.jcr.impl.core.nodetype;

import java.io.InputStream;
import java.util.ArrayList;
import java.util.Arrays;
import java.util.Collection;
import java.util.Collections;
import java.util.Comparator;
import java.util.List;

import javax.jcr.RepositoryException;
import javax.jcr.UnsupportedRepositoryOperationException;
import javax.jcr.ValueFactory;
import javax.jcr.nodetype.NoSuchNodeTypeException;
import javax.jcr.nodetype.NodeType;
import javax.jcr.nodetype.NodeTypeIterator;

import org.apache.commons.logging.Log;

import org.exoplatform.services.jcr.core.nodetype.ExtendedNodeTypeManager;
import org.exoplatform.services.jcr.core.nodetype.NodeDefinitionData;
import org.exoplatform.services.jcr.core.nodetype.NodeDefinitionValue;
import org.exoplatform.services.jcr.core.nodetype.NodeTypeData;
import org.exoplatform.services.jcr.core.nodetype.NodeTypeDataManager;
import org.exoplatform.services.jcr.core.nodetype.NodeTypeValue;
import org.exoplatform.services.jcr.core.nodetype.PropertyDefinitionData;
import org.exoplatform.services.jcr.core.nodetype.PropertyDefinitionValue;
import org.exoplatform.services.jcr.datamodel.InternalQName;
import org.exoplatform.services.jcr.impl.Constants;
import org.exoplatform.services.jcr.impl.core.LocationFactory;
import org.exoplatform.services.jcr.impl.core.value.ValueFactoryImpl;
import org.exoplatform.services.jcr.impl.util.EntityCollection;
import org.exoplatform.services.log.ExoLogger;

/**
 * Created by The eXo Platform SAS.
 * 
 * @author <a href="mailto:geaz@users.sourceforge.net">Gennady Azarenkov </a>
 * @version $Id: NodeTypeManagerImpl.java 13986 2008-05-08 10:48:43Z pnedonosko
 *          $
 */
public class NodeTypeManagerImpl implements ExtendedNodeTypeManager {

  protected static final Log          LOG            = ExoLogger.getLogger("jcr.NodeTypeManagerImpl");

  public static final String          NODETYPES_ROOT = "/jcr:system/jcr:nodetypes";

  protected final ValueFactory        valueFactory;

  protected final LocationFactory     locationFactory;

  protected final NodeTypeDataManager typesManager;

  public NodeTypeManagerImpl(LocationFactory locationFactory,
                             ValueFactoryImpl valueFactory,
<<<<<<< HEAD
                             NamespaceRegistry namespaceRegistry,
                             NodeTypeDataPersister persister) throws RepositoryException {
    this(
    // dataManager,
         locationFactory,
         valueFactory,
         namespaceRegistry,
         config.getAccessControl(),
         persister,
         null);
    initDefault();
  }

  protected NodeTypeManagerImpl(LocationFactory locationFactory,
                                ValueFactoryImpl valueFactory,
                                NamespaceRegistry namespaceRegistry,
                                String accessControlPolicy,
                                NodeTypeDataPersister persister,
                                Map<InternalQName, ExtendedNodeType> nodeTypes) {
    this.nodeTypes = nodeTypes != null ? nodeTypes
                                      : new LinkedHashMap<InternalQName, ExtendedNodeType>();
=======
                             NodeTypeDataManager typesManager) {
>>>>>>> 74014a6d
    this.valueFactory = valueFactory;
    this.locationFactory = locationFactory;
    this.typesManager = typesManager;

  }

  // JSR-170 stuff ================================

<<<<<<< HEAD
  /**
   * 6.10.4 Returns the NodeType specified by nodeTypeName. If no node type by
   * that name is registered, a NoSuchNodeTypeException is thrown.
   */
  public NodeType getNodeType(String nodeTypeName) throws NoSuchNodeTypeException,
                                                  RepositoryException {
    return getNodeType(locationFactory.parseJCRName(nodeTypeName).getInternalName());
  }

  public ExtendedNodeType getNodeType(InternalQName qName) throws NoSuchNodeTypeException,
=======
  public NodeType findNodeType(InternalQName nodeTypeName) throws NoSuchNodeTypeException,
>>>>>>> 74014a6d
                                                          RepositoryException {

    NodeTypeData ntdata = typesManager.findNodeType(nodeTypeName);
    if (ntdata != null)
      return new NodeTypeImpl(ntdata, typesManager, this, locationFactory, valueFactory);

    throw new NoSuchNodeTypeException("Nodetype not found " + nodeTypeName.getAsString());
  }

  /**
   * {@inheritDoc}
   */
  public NodeTypeIterator getAllNodeTypes() {
    EntityCollection ec = new EntityCollection();
    List<NodeTypeData> allNts = typesManager.getAllNodeTypes();

    for (NodeTypeData ntdata : allNts)
      ec.add(new NodeTypeImpl(ntdata, typesManager, this, locationFactory, valueFactory));

    return ec;
  }

  /**
   * Returns an iterator over all available mixin node types.
   * 
   * @return An <code>NodeTypeIterator</code>.
   * @throws RepositoryException if an error occurs.
   */
  public NodeTypeIterator getMixinNodeTypes() throws RepositoryException {
    List<NodeTypeData> allNodeTypes = typesManager.getAllNodeTypes();

    Collections.sort(allNodeTypes, new NodeTypeDataComparator());

    EntityCollection ec = new EntityCollection();
    for (NodeTypeData nodeTypeData : allNodeTypes) {
      if (nodeTypeData.isMixin())
        ec.add(new NodeTypeImpl(nodeTypeData, typesManager, this, locationFactory, valueFactory));

    }
    return ec;
  }

  /**
   * {@inheritDoc}
   */
  public NodeType getNodeType(final String nodeTypeName) throws NoSuchNodeTypeException,
                                                        RepositoryException {
    NodeTypeData ntdata = typesManager.findNodeType(locationFactory.parseJCRName(nodeTypeName)
                                                                   .getInternalName());
    if (ntdata != null)
      return new NodeTypeImpl(ntdata, typesManager, this, locationFactory, valueFactory);

    throw new NoSuchNodeTypeException("Nodetype not found " + nodeTypeName);
  }

  // JSR-170 stuff ================================
  // Extended stuff ================================

  /**
   * {@inheritDoc}
   */
  public NodeTypeValue getNodeTypeValue(String nodeTypeName) throws NoSuchNodeTypeException,
                                                            RepositoryException {
    NodeTypeData ntdata = typesManager.findNodeType(locationFactory.parseJCRName(nodeTypeName)
                                                                   .getInternalName());
    if (ntdata != null) {
      NodeTypeValue nodeTypeValue = new NodeTypeValue();
      nodeTypeValue.setMixin(ntdata.isMixin());
      nodeTypeValue.setName(locationFactory.createJCRName(ntdata.getName()).getAsString());
      nodeTypeValue.setOrderableChild(ntdata.hasOrderableChildNodes());
      if (ntdata.getPrimaryItemName() == null) {
        nodeTypeValue.setPrimaryItemName("");
      } else {
        nodeTypeValue.setPrimaryItemName(locationFactory.createJCRName(ntdata.getPrimaryItemName())
                                                        .getAsString());
      }
      List<String> declaredSupertypeNames = new ArrayList<String>();
      for (int i = 0; i < ntdata.getDeclaredSupertypeNames().length; i++) {
        declaredSupertypeNames.add(locationFactory.createJCRName(ntdata.getDeclaredSupertypeNames()[i])
                                                  .getAsString());
      }
      List<PropertyDefinitionValue> declaredPropertyDefinitionValues = new ArrayList<PropertyDefinitionValue>();

      for (int i = 0; i < ntdata.getDeclaredPropertyDefinitions().length; i++) {
        declaredPropertyDefinitionValues.add(convert(ntdata.getDeclaredPropertyDefinitions()[i]));
      }

      List<NodeDefinitionValue> declaredChildNodeDefinitionValues = new ArrayList<NodeDefinitionValue>();

      for (int i = 0; i < ntdata.getDeclaredChildNodeDefinitions().length; i++) {
        declaredChildNodeDefinitionValues.add(convert(ntdata.getDeclaredChildNodeDefinitions()[i]));
      }

      nodeTypeValue.setDeclaredSupertypeNames(declaredSupertypeNames);
      nodeTypeValue.setDeclaredPropertyDefinitionValues(declaredPropertyDefinitionValues);
      nodeTypeValue.setDeclaredChildNodeDefinitionValues(declaredChildNodeDefinitionValues);
      return nodeTypeValue;
    }

    throw new NoSuchNodeTypeException("Nodetype not found " + nodeTypeName);

  }

  /**
   * Returns an iterator over all available primary node types.
   * 
   * @return An <code>NodeTypeIterator</code>.
   * @throws RepositoryException if an error occurs.
   */
  public NodeTypeIterator getPrimaryNodeTypes() throws RepositoryException {
    EntityCollection ec = new EntityCollection();
    NodeTypeIterator allTypes = getAllNodeTypes();
    while (allTypes.hasNext()) {
      NodeType type = allTypes.nextNodeType();
      if (!type.isMixin())
        ec.add(type);
    }
    return ec;
  }

  /**
<<<<<<< HEAD
   * Returns an iterator over all available mixin node types.
   * 
   * @return An <code>NodeTypeIterator</code>.
   * @throws RepositoryException if an error occurs.
=======
   * {@inheritDoc}
>>>>>>> 74014a6d
   */
  public void registerNodeType(NodeType nodeType, int alreadyExistsBehaviour) throws RepositoryException {
    throw new UnsupportedOperationException();
  }

  /**
   * {@inheritDoc}
   * 
<<<<<<< HEAD
   * @param nodeType - the node type object
   * @param alreadyExistsBehaviour - if node type with such a name already
   *          exists: IGNORE_IF_EXISTS - does not register new node (default)
   *          FAIL_IF_EXISTS - throws RepositoryException REPLACE_IF_EXISTS -
   *          replaces registerd type with new one
   * @throws RepositoryException
=======
   * @return
>>>>>>> 74014a6d
   */
  public NodeType registerNodeType(NodeTypeValue nodeTypeValue, int alreadyExistsBehaviour) throws RepositoryException {
    List<NodeTypeValue> list = new ArrayList<NodeTypeValue>();
    list.add(nodeTypeValue);
    NodeTypeIterator it = registerNodeTypes(list, alreadyExistsBehaviour);
    return it.nextNodeType();
  }

  public NodeTypeIterator registerNodeTypes(List<NodeTypeValue> values, int alreadyExistsBehaviour) throws UnsupportedRepositoryOperationException,
                                                                                                   RepositoryException {

<<<<<<< HEAD
    if (findNodeType(qname) != null) {
      if (alreadyExistsBehaviour == FAIL_IF_EXISTS) {
        throw new RepositoryException("NodeType " + nodeType.getName() + " is already registered");
      } else if (log.isDebugEnabled())
        log.debug("NodeType " + nodeType.getName() + " is already registered");
      return;
    }

    nodeTypes.put(nodeType.getQName(), nodeType);

    if (persister.isInitialized()) {
      try {
        if (!persister.hasNodeTypeData(nodeType.getName())) {
          persister.addNodeType(nodeType);
          persister.saveChanges();
        }
      } catch (InvalidItemStateException e) {
        log.warn("Error of storing node type " + nodeType.getName()
            + ". May be node type already registered .", e);
      }
      if (log.isDebugEnabled())
        log.debug("NodeType " + nodeType.getName() + " initialized. "
            + (System.currentTimeMillis() - start) + " ms");
    } else {
      if (log.isDebugEnabled())
        log.debug("NodeType " + nodeType.getName()
            + " registered but not initialized (storage is not initialized). "
            + (System.currentTimeMillis() - start) + " ms");
    }
  }

  /**
   * Registers node type from class containing the NT definition The class
   * should have constructor with one parameter NodeTypeManager
   * 
   * @param nodeTypeType - Class containing node type definition
   * @param alreadyExistsBehaviour if node type with such a name already exists:
   *          IGNORE_IF_EXISTS - does not register new node (default)
   *          FAIL_IF_EXISTS - throws RepositoryException REPLACE_IF_EXISTS -
   *          replaces registerd type with new one
   * @throws RepositoryException
=======
    Collection<NodeTypeData> nts = typesManager.registerNodeTypes(values, alreadyExistsBehaviour);
    EntityCollection types = new EntityCollection();
    for (NodeTypeData ntdata : nts)
      types.add(new NodeTypeImpl(ntdata, typesManager, this, locationFactory, valueFactory));

    return types;
  }

  /**
   * {@inheritDoc}
   * 
   * @return
>>>>>>> 74014a6d
   */
  public NodeTypeIterator registerNodeTypes(InputStream xml, int alreadyExistsBehaviour) throws RepositoryException {

    Collection<NodeTypeData> nts = typesManager.registerNodeTypes(xml, alreadyExistsBehaviour);
    EntityCollection types = new EntityCollection();
    for (NodeTypeData ntdata : nts)
      types.add(new NodeTypeImpl(ntdata, typesManager, this, locationFactory, valueFactory));

    return types;
  }

  /**
   * {@inheritDoc}
   */
  public void unregisterNodeType(String name) throws UnsupportedRepositoryOperationException,
                                             NoSuchNodeTypeException,
                                             RepositoryException {
    InternalQName nodeTypeName = locationFactory.parseJCRName(name).getInternalName();
    if (typesManager.findNodeType(nodeTypeName) == null)
      throw new NoSuchNodeTypeException(name);
    typesManager.unregisterNodeType(nodeTypeName);
  }

  /**
   * {@inheritDoc}
   */
  public void unregisterNodeTypes(String[] names) throws UnsupportedRepositoryOperationException,
                                                 NoSuchNodeTypeException,
                                                 RepositoryException {
    for (int i = 0; i < names.length; i++) {
      unregisterNodeType(names[i]);
    }

  }

  private NodeDefinitionValue convert(NodeDefinitionData data) throws RepositoryException {
    NodeDefinitionValue value = new NodeDefinitionValue();

    value.setName((locationFactory.createJCRName(data.getName()).getAsString()));

    value.setAutoCreate(data.isAutoCreated());
    value.setMandatory(data.isMandatory());
    value.setOnVersion(data.getOnParentVersion());
    value.setReadOnly(data.isProtected());

    value.setSameNameSiblings(data.isAllowsSameNameSiblings());
    value.setDefaultNodeTypeName(locationFactory.createJCRName(data.getDeclaringNodeType())
                                                .getAsString());

    List<String> requiredNodeTypeNames = new ArrayList<String>();

    for (int i = 0; i < data.getRequiredPrimaryTypes().length; i++) {
      requiredNodeTypeNames.add(locationFactory.createJCRName(data.getRequiredPrimaryTypes()[i])
                                               .getAsString());
    }
    value.setRequiredNodeTypeNames(requiredNodeTypeNames);

    return value;
  }

  private PropertyDefinitionValue convert(PropertyDefinitionData data) throws RepositoryException {
    PropertyDefinitionValue value = new PropertyDefinitionValue();

    value.setName((locationFactory.createJCRName(data.getName()).getAsString()));

    value.setAutoCreate(data.isAutoCreated());
    value.setMandatory(data.isMandatory());
    value.setOnVersion(data.getOnParentVersion());
    value.setReadOnly(data.isProtected());

    value.setRequiredType(data.getRequiredType());
    value.setMultiple(data.isMultiple());

    value.setDefaultValueStrings(Arrays.asList(data.getDefaultValues()));
    value.setValueConstraints(Arrays.asList(data.getValueConstraints()));

    return value;
  }

  /**
   * Comparator
   * 
<<<<<<< HEAD
   * @param listener the new listener to be informed on (un)registration of node
   *          types
=======
   * @author sj
>>>>>>> 74014a6d
   */
  private class NodeTypeDataComparator implements Comparator<NodeTypeData> {

<<<<<<< HEAD
  /**
   * Remove a <code>NodeTypeRegistryListener</code>.
   * 
   * @param listener an existing listener
   */
  public void removeListener(NodeTypeManagerListener listener) {
    listeners.remove(listener);
  }

  /**
   * Notify the listeners that a node type <code>ntName</code> has been
   * registered.
   * 
   * @param ntName NT name.
   */
  private void notifyRegistered(InternalQName ntName) {
    // copy listeners to array to avoid ConcurrentModificationException
    NodeTypeManagerListener[] la = listeners.values()
                                            .toArray(new NodeTypeManagerListener[listeners.size()]);
    for (int i = 0; i < la.length; i++) {
      if (la[i] != null) {
        la[i].nodeTypeRegistered(ntName);
      }
    }
  }

  /**
   * Notify the listeners that a node type <code>ntName</code> has been
   * re-registered.
   * 
   * @param ntName NT name.
   */
  private void notifyReRegistered(InternalQName ntName) {
    // copy listeners to array to avoid ConcurrentModificationException
    NodeTypeManagerListener[] la = listeners.values()
                                            .toArray(new NodeTypeManagerListener[listeners.size()]);
    for (int i = 0; i < la.length; i++) {
      if (la[i] != null) {
        la[i].nodeTypeReRegistered(ntName);
      }
=======
    private static final int NT    = 4;

    private static final int MIX   = 3;

    private static final int JCR   = 2;

    private static final int EXO   = 1;

    private static final int OTHER = 0;

    /**
     * @param o1
     * @param o2
     * @return
     */
    public int compare(NodeTypeData o1, NodeTypeData o2) {

      return getIndex(o2.getName().getNamespace()) - getIndex(o1.getName().getNamespace());
>>>>>>> 74014a6d
    }

<<<<<<< HEAD
  /**
   * Notify the listeners that a node type <code>ntName</code> has been
   * unregistered.
   * 
   * @param ntName NT name.
   */
  private void notifyUnregistered(InternalQName ntName) {
    // copy listeners to array to avoid ConcurrentModificationException
    NodeTypeManagerListener[] la = listeners.values()
                                            .toArray(new NodeTypeManagerListener[listeners.size()]);
    for (int i = 0; i < la.length; i++) {
      if (la[i] != null) {
        la[i].nodeTypeUnregistered(ntName);
      }
=======
    private int getIndex(String nameSpace) {
      if (Constants.NS_NT_URI.equals(nameSpace))
        return NT;
      else if (Constants.NS_MIX_URI.equals(nameSpace))
        return MIX;
      else if (Constants.NS_JCR_URI.equals(nameSpace))
        return JCR;
      else if (Constants.NS_EXO_URI.equals(nameSpace))
        return EXO;
      return OTHER;
>>>>>>> 74014a6d
    }
  }

}<|MERGE_RESOLUTION|>--- conflicted
+++ resolved
@@ -69,31 +69,7 @@
 
   public NodeTypeManagerImpl(LocationFactory locationFactory,
                              ValueFactoryImpl valueFactory,
-<<<<<<< HEAD
-                             NamespaceRegistry namespaceRegistry,
-                             NodeTypeDataPersister persister) throws RepositoryException {
-    this(
-    // dataManager,
-         locationFactory,
-         valueFactory,
-         namespaceRegistry,
-         config.getAccessControl(),
-         persister,
-         null);
-    initDefault();
-  }
-
-  protected NodeTypeManagerImpl(LocationFactory locationFactory,
-                                ValueFactoryImpl valueFactory,
-                                NamespaceRegistry namespaceRegistry,
-                                String accessControlPolicy,
-                                NodeTypeDataPersister persister,
-                                Map<InternalQName, ExtendedNodeType> nodeTypes) {
-    this.nodeTypes = nodeTypes != null ? nodeTypes
-                                      : new LinkedHashMap<InternalQName, ExtendedNodeType>();
-=======
                              NodeTypeDataManager typesManager) {
->>>>>>> 74014a6d
     this.valueFactory = valueFactory;
     this.locationFactory = locationFactory;
     this.typesManager = typesManager;
@@ -102,20 +78,7 @@
 
   // JSR-170 stuff ================================
 
-<<<<<<< HEAD
-  /**
-   * 6.10.4 Returns the NodeType specified by nodeTypeName. If no node type by
-   * that name is registered, a NoSuchNodeTypeException is thrown.
-   */
-  public NodeType getNodeType(String nodeTypeName) throws NoSuchNodeTypeException,
-                                                  RepositoryException {
-    return getNodeType(locationFactory.parseJCRName(nodeTypeName).getInternalName());
-  }
-
-  public ExtendedNodeType getNodeType(InternalQName qName) throws NoSuchNodeTypeException,
-=======
   public NodeType findNodeType(InternalQName nodeTypeName) throws NoSuchNodeTypeException,
->>>>>>> 74014a6d
                                                           RepositoryException {
 
     NodeTypeData ntdata = typesManager.findNodeType(nodeTypeName);
@@ -237,14 +200,7 @@
   }
 
   /**
-<<<<<<< HEAD
-   * Returns an iterator over all available mixin node types.
-   * 
-   * @return An <code>NodeTypeIterator</code>.
-   * @throws RepositoryException if an error occurs.
-=======
-   * {@inheritDoc}
->>>>>>> 74014a6d
+   * {@inheritDoc}
    */
   public void registerNodeType(NodeType nodeType, int alreadyExistsBehaviour) throws RepositoryException {
     throw new UnsupportedOperationException();
@@ -253,16 +209,7 @@
   /**
    * {@inheritDoc}
    * 
-<<<<<<< HEAD
-   * @param nodeType - the node type object
-   * @param alreadyExistsBehaviour - if node type with such a name already
-   *          exists: IGNORE_IF_EXISTS - does not register new node (default)
-   *          FAIL_IF_EXISTS - throws RepositoryException REPLACE_IF_EXISTS -
-   *          replaces registerd type with new one
-   * @throws RepositoryException
-=======
    * @return
->>>>>>> 74014a6d
    */
   public NodeType registerNodeType(NodeTypeValue nodeTypeValue, int alreadyExistsBehaviour) throws RepositoryException {
     List<NodeTypeValue> list = new ArrayList<NodeTypeValue>();
@@ -274,49 +221,6 @@
   public NodeTypeIterator registerNodeTypes(List<NodeTypeValue> values, int alreadyExistsBehaviour) throws UnsupportedRepositoryOperationException,
                                                                                                    RepositoryException {
 
-<<<<<<< HEAD
-    if (findNodeType(qname) != null) {
-      if (alreadyExistsBehaviour == FAIL_IF_EXISTS) {
-        throw new RepositoryException("NodeType " + nodeType.getName() + " is already registered");
-      } else if (log.isDebugEnabled())
-        log.debug("NodeType " + nodeType.getName() + " is already registered");
-      return;
-    }
-
-    nodeTypes.put(nodeType.getQName(), nodeType);
-
-    if (persister.isInitialized()) {
-      try {
-        if (!persister.hasNodeTypeData(nodeType.getName())) {
-          persister.addNodeType(nodeType);
-          persister.saveChanges();
-        }
-      } catch (InvalidItemStateException e) {
-        log.warn("Error of storing node type " + nodeType.getName()
-            + ". May be node type already registered .", e);
-      }
-      if (log.isDebugEnabled())
-        log.debug("NodeType " + nodeType.getName() + " initialized. "
-            + (System.currentTimeMillis() - start) + " ms");
-    } else {
-      if (log.isDebugEnabled())
-        log.debug("NodeType " + nodeType.getName()
-            + " registered but not initialized (storage is not initialized). "
-            + (System.currentTimeMillis() - start) + " ms");
-    }
-  }
-
-  /**
-   * Registers node type from class containing the NT definition The class
-   * should have constructor with one parameter NodeTypeManager
-   * 
-   * @param nodeTypeType - Class containing node type definition
-   * @param alreadyExistsBehaviour if node type with such a name already exists:
-   *          IGNORE_IF_EXISTS - does not register new node (default)
-   *          FAIL_IF_EXISTS - throws RepositoryException REPLACE_IF_EXISTS -
-   *          replaces registerd type with new one
-   * @throws RepositoryException
-=======
     Collection<NodeTypeData> nts = typesManager.registerNodeTypes(values, alreadyExistsBehaviour);
     EntityCollection types = new EntityCollection();
     for (NodeTypeData ntdata : nts)
@@ -329,7 +233,6 @@
    * {@inheritDoc}
    * 
    * @return
->>>>>>> 74014a6d
    */
   public NodeTypeIterator registerNodeTypes(InputStream xml, int alreadyExistsBehaviour) throws RepositoryException {
 
@@ -412,57 +315,10 @@
   /**
    * Comparator
    * 
-<<<<<<< HEAD
-   * @param listener the new listener to be informed on (un)registration of node
-   *          types
-=======
    * @author sj
->>>>>>> 74014a6d
    */
   private class NodeTypeDataComparator implements Comparator<NodeTypeData> {
 
-<<<<<<< HEAD
-  /**
-   * Remove a <code>NodeTypeRegistryListener</code>.
-   * 
-   * @param listener an existing listener
-   */
-  public void removeListener(NodeTypeManagerListener listener) {
-    listeners.remove(listener);
-  }
-
-  /**
-   * Notify the listeners that a node type <code>ntName</code> has been
-   * registered.
-   * 
-   * @param ntName NT name.
-   */
-  private void notifyRegistered(InternalQName ntName) {
-    // copy listeners to array to avoid ConcurrentModificationException
-    NodeTypeManagerListener[] la = listeners.values()
-                                            .toArray(new NodeTypeManagerListener[listeners.size()]);
-    for (int i = 0; i < la.length; i++) {
-      if (la[i] != null) {
-        la[i].nodeTypeRegistered(ntName);
-      }
-    }
-  }
-
-  /**
-   * Notify the listeners that a node type <code>ntName</code> has been
-   * re-registered.
-   * 
-   * @param ntName NT name.
-   */
-  private void notifyReRegistered(InternalQName ntName) {
-    // copy listeners to array to avoid ConcurrentModificationException
-    NodeTypeManagerListener[] la = listeners.values()
-                                            .toArray(new NodeTypeManagerListener[listeners.size()]);
-    for (int i = 0; i < la.length; i++) {
-      if (la[i] != null) {
-        la[i].nodeTypeReRegistered(ntName);
-      }
-=======
     private static final int NT    = 4;
 
     private static final int MIX   = 3;
@@ -481,25 +337,8 @@
     public int compare(NodeTypeData o1, NodeTypeData o2) {
 
       return getIndex(o2.getName().getNamespace()) - getIndex(o1.getName().getNamespace());
->>>>>>> 74014a6d
-    }
-
-<<<<<<< HEAD
-  /**
-   * Notify the listeners that a node type <code>ntName</code> has been
-   * unregistered.
-   * 
-   * @param ntName NT name.
-   */
-  private void notifyUnregistered(InternalQName ntName) {
-    // copy listeners to array to avoid ConcurrentModificationException
-    NodeTypeManagerListener[] la = listeners.values()
-                                            .toArray(new NodeTypeManagerListener[listeners.size()]);
-    for (int i = 0; i < la.length; i++) {
-      if (la[i] != null) {
-        la[i].nodeTypeUnregistered(ntName);
-      }
-=======
+    }
+
     private int getIndex(String nameSpace) {
       if (Constants.NS_NT_URI.equals(nameSpace))
         return NT;
@@ -510,7 +349,6 @@
       else if (Constants.NS_EXO_URI.equals(nameSpace))
         return EXO;
       return OTHER;
->>>>>>> 74014a6d
     }
   }
 
