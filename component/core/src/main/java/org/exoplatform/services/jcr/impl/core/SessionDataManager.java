/*
 * Copyright (C) 2003-2007 eXo Platform SAS.
 *
 * This program is free software; you can redistribute it and/or
 * modify it under the terms of the GNU Affero General Public License
 * as published by the Free Software Foundation; either version 3
 * of the License, or (at your option) any later version.
 *
 * This program is distributed in the hope that it will be useful,
 * but WITHOUT ANY WARRANTY; without even the implied warranty of
 * MERCHANTABILITY or FITNESS FOR A PARTICULAR PURPOSE.  See the
 * GNU General Public License for more details.
 *
 * You should have received a copy of the GNU General Public License
 * along with this program; if not, see<http://www.gnu.org/licenses/>.
 */
package org.exoplatform.services.jcr.impl.core;

import java.io.IOException;
import java.util.ArrayList;
import java.util.Collection;
import java.util.Collections;
import java.util.Comparator;
import java.util.Iterator;
import java.util.LinkedHashMap;
import java.util.List;
import java.util.Map;
import java.util.WeakHashMap;

import javax.jcr.AccessDeniedException;
import javax.jcr.InvalidItemStateException;
import javax.jcr.ItemExistsException;
import javax.jcr.ReferentialIntegrityException;
import javax.jcr.RepositoryException;
import javax.jcr.nodetype.ConstraintViolationException;
import javax.jcr.version.VersionException;

import org.apache.commons.logging.Log;
import org.exoplatform.services.jcr.access.AccessControlList;
import org.exoplatform.services.jcr.access.AccessManager;
import org.exoplatform.services.jcr.access.PermissionType;
import org.exoplatform.services.jcr.core.nodetype.ItemDefinitionData;
import org.exoplatform.services.jcr.dataflow.DataManager;
import org.exoplatform.services.jcr.dataflow.ItemDataConsumer;
import org.exoplatform.services.jcr.dataflow.ItemState;
import org.exoplatform.services.jcr.dataflow.PlainChangesLog;
import org.exoplatform.services.jcr.datamodel.IllegalPathException;
import org.exoplatform.services.jcr.datamodel.ItemData;
import org.exoplatform.services.jcr.datamodel.NodeData;
import org.exoplatform.services.jcr.datamodel.PropertyData;
import org.exoplatform.services.jcr.datamodel.QPath;
import org.exoplatform.services.jcr.datamodel.QPathEntry;
import org.exoplatform.services.jcr.impl.Constants;
import org.exoplatform.services.jcr.impl.core.nodetype.NodeTypeManagerImpl;
import org.exoplatform.services.jcr.impl.core.version.ChildVersionRemoveVisitor;
import org.exoplatform.services.jcr.impl.core.version.VersionHistoryImpl;
import org.exoplatform.services.jcr.impl.core.version.VersionImpl;
import org.exoplatform.services.jcr.impl.dataflow.ItemDataMoveVisitor;
import org.exoplatform.services.jcr.impl.dataflow.TransientNodeData;
import org.exoplatform.services.jcr.impl.dataflow.persistent.LocalWorkspaceDataManagerStub;
import org.exoplatform.services.jcr.impl.dataflow.session.SessionChangesLog;
import org.exoplatform.services.jcr.impl.dataflow.session.TransactionableDataManager;
import org.exoplatform.services.jcr.impl.dataflow.session.WorkspaceStorageDataManagerProxy;
import org.exoplatform.services.log.ExoLogger;

/**
 * Created by The eXo Platform SAS.<br>
 * 
 * @author <a href="mailto:geaz@users.sourceforge.net">Gennady Azarenkov </a>
 * @version $Id: SessionDataManager.java 14590 2008-05-22 08:51:29Z pnedonosko $
 */
public class SessionDataManager implements ItemDataConsumer {

  public static final int                    MERGE_NODES = 1;

  public static final int                    MERGE_PROPS = 2;

  public static final int                    MERGE_ITEMS = 3;

  protected static Log                       log         = ExoLogger.getLogger("jcr.SessionDataManager");

  protected final SessionImpl                session;

  protected final ItemReferencePool          itemsPool;

  /**
   * Contains items was deleted but still not saved. i.e. deleted in session.
   * The list will be cleared by each session save call.
   */
  protected final List<ItemImpl>             invalidated = new ArrayList<ItemImpl>();

  private final SessionChangesLog            changesLog;

  protected final SessionItemFactory         itemFactory;

  protected final AccessManager              accessManager;

  protected final TransactionableDataManager transactionableManager;

  public SessionDataManager(SessionImpl session, LocalWorkspaceDataManagerStub dataManager) throws RepositoryException {
    this.session = session;
    this.changesLog = new SessionChangesLog(session.getId());
    this.itemsPool = new ItemReferencePool();
    this.itemFactory = new SessionItemFactory();
    this.accessManager = session.getAccessManager();
    this.transactionableManager = new TransactionableDataManager(dataManager, session);
  }

  /**
   * @return Returns the workspDataManager.
   */
  public WorkspaceStorageDataManagerProxy getWorkspaceDataManager() {
    return transactionableManager.getStorageDataManager();
  }

  public String dump() {
    String d = "\nChanges:";
    d += changesLog.dump();
    d += "\nCache:";
    d += itemsPool.dump();
    return d;
  }

  /**
   * @return Returns the TransactionableDataManager
   */
  public TransactionableDataManager getTransactManager() {
    return transactionableManager;
  }

  /**
   * Return item data by internal <b>qpath</b> in this transient storage then in
   * workspace container.
   * 
   * @param path - absolute path
   * @return existed item data or null if not found
   * @throws RepositoryException
   * @see org.exoplatform.services.jcr.dataflow.ItemDataConsumer#getItemData(org.exoplatform.services.jcr.datamodel.QPath)
   */
  public ItemData getItemData(QPath path) throws RepositoryException {

    NodeData parent = (NodeData) getItemData(Constants.ROOT_UUID);

    if (path.equals(Constants.ROOT_PATH))
      return parent;

    QPathEntry[] relPathEntries = path.getRelPath(path.getDepth());

    return getItemData(parent, relPathEntries);
  }

  /**
   * Return item data by parent NodeDada and relPathEntries If relpath is
   * JCRPath.THIS_RELPATH = '.' it return itself
   * 
   * @param parent
   * @param relPath - array of QPathEntry which represents the relation path to
   *          the searched item
   * @return existed item data or null if not found
   * @throws RepositoryException
   */
  public ItemData getItemData(NodeData parent, QPathEntry[] relPathEntries) throws RepositoryException {
    ItemData item = parent;
    for (int i = 0; i < relPathEntries.length; i++) {
      item = getItemData(parent, relPathEntries[i]);

      if (item == null)
        break;

      if (item.isNode())
        parent = (NodeData) item;
      else if (i < relPathEntries.length - 1)
        throw new IllegalPathException("Path can not contains a property as the intermediate element");
    }
    return item;
  }

  /*
   * (non-Javadoc)
   * @see
   * org.exoplatform.services.jcr.dataflow.ItemDataConsumer#getItemData(org.
   * exoplatform.services .jcr.datamodel.NodeData,
   * org.exoplatform.services.jcr.datamodel.QPathEntry)
   */
  public ItemData getItemData(NodeData parent, QPathEntry name) throws RepositoryException {
    if (name.getName().equals(JCRPath.PARENT_RELPATH)
        && name.getNamespace().equals(Constants.NS_DEFAULT_URI)) {
      return getItemData(parent.getParentIdentifier());
    }

    ItemData data = null;

    // 1. Try in transient changes
    ItemState state = changesLog.getItemState(parent, name);
    if (state == null) {
      // 2. Try from txdatamanager
      data = transactionableManager.getItemData(parent, name);
    } else if (!state.isDeleted()) {
      data = state.getData();
    }
    return data;
  }

  /**
   * Return item data by identifier in this transient storage then in workspace
   * container.
   * 
   * @param identifier
   * @return existed item data or null if not found
   * @throws RepositoryException
   * @see org.exoplatform.services.jcr.dataflow.ItemDataConsumer#getItemData(java.lang.String)
   */
  public ItemData getItemData(String identifier) throws RepositoryException {
    ItemData data = null;
    // 1. Try in transient changes
    ItemState state = changesLog.getItemState(identifier);
    if (state == null) {
      // 2. Try from txdatamanager
      data = transactionableManager.getItemData(identifier);
    } else if (!state.isDeleted()) {
      data = state.getData();
    }
    return data;
  }

  /**
   * Return Item by parent NodeDada and the name of searched item.
   * 
   * @param parent - parent of the searched item
   * @param name - item name
   * @param pool - indicates does the item fall in pool
   * @return existed item or null if not found
   * @throws RepositoryException
   */
  public ItemImpl getItem(NodeData parent, QPathEntry name, boolean pool) throws RepositoryException {
    long start = System.currentTimeMillis();
    if (log.isDebugEnabled())
      log.debug("getItem(" + parent.getQPath().getAsString() + " + " + name.getAsString()
          + " ) >>>>>");

    ItemImpl item = null;
    try {
      ItemData itemData = getItemData(parent, name);
      if (itemData == null)
        return null;

      item = itemFactory.createItem(itemData);
      session.getActionHandler().postRead(item);
      if (!item.hasPermission(PermissionType.READ)) {
        throw new AccessDeniedException("Access denied "
            + QPath.makeChildPath(parent.getQPath(), name).getAsString() + " for "
            + session.getUserID() + " (get item by path)");
      }

      if (pool)
        return itemsPool.get(item);

      return item;
    } finally {
      if (log.isDebugEnabled())
        log.debug("getItem(" + parent.getQPath().getAsString() + " + " + name.getAsString()
            + ") --> " + (item != null ? item.getPath() : "null") + " <<<<< "
            + ((System.currentTimeMillis() - start) / 1000d) + "sec");
    }
  }

  /**
   * Return Item by parent NodeDada and array of QPathEntry which represent a
   * relative path to the searched item
   * 
   * @param parent - parent of the searched item
   * @param relPath - array of QPathEntry which represents the relation path to
   *          the searched item
   * @param pool - indicates does the item fall in pool
   * @return existed item or null if not found
   * @throws RepositoryException
   */
  public ItemImpl getItem(NodeData parent, QPathEntry[] relPath, boolean pool) throws RepositoryException {
    long start = System.currentTimeMillis();
    if (log.isDebugEnabled()) {
      String debugPath = "";
      for (QPathEntry rp : relPath) {
        debugPath += rp.getAsString();
      }
      log.debug("getItem(" + parent.getQPath().getAsString() + " + " + debugPath + " ) >>>>>");
    }

    ItemImpl item = null;
    try {
      ItemData itemData = getItemData(parent, relPath);
      if (itemData == null)
        return null;

      item = itemFactory.createItem(itemData);
      session.getActionHandler().postRead(item);
      if (!item.hasPermission(PermissionType.READ)) {
        throw new AccessDeniedException("Access denied "
            + session.getLocationFactory()
                     .createJCRPath(QPath.makeChildPath(parent.getQPath(), relPath))
                     .getAsString(false) + " for " + session.getUserID() + " (get item by path)");
      }

      if (pool)
        return itemsPool.get(item);

      return item;
    } finally {
      if (log.isDebugEnabled()) {
        String debugPath = "";
        for (QPathEntry rp : relPath) {
          debugPath += rp.getAsString();
        }
        log.debug("getItem(" + parent.getQPath().getAsString() + " + " + debugPath + ") --> "
            + (item != null ? item.getPath() : "null") + " <<<<< "
            + ((System.currentTimeMillis() - start) / 1000d) + "sec");
      }
    }
  }

  /**
   * Return item by absolute path in this transient storage then in workspace
   * container.
   * 
   * @param path - absolute path to the searched item
   * @param pool - indicates does the item fall in pool
   * @return existed item or null if not found
   * @throws RepositoryException
   */
  public ItemImpl getItem(QPath path, boolean pool) throws RepositoryException {
    long start = System.currentTimeMillis();
    if (log.isDebugEnabled())
      log.debug("getItem(" + path.getAsString() + " ) >>>>>");

    ItemImpl item = null;
    try {
      ItemData itemData = getItemData(path);
      if (itemData == null)
        return null;
      item = itemFactory.createItem(itemData);
      session.getActionHandler().postRead(item);
      if (!item.hasPermission(PermissionType.READ)) {
        throw new AccessDeniedException("Access denied " + path.getAsString() + " for "
            + session.getUserID() + " (get item by path)");
      }

      if (pool)
        return itemsPool.get(item);

      return item;
    } finally {
      if (log.isDebugEnabled())
        log.debug("getItem(" + path.getAsString() + ") --> "
            + (item != null ? item.getPath() : "null") + " <<<<< "
            + ((System.currentTimeMillis() - start) / 1000d) + "sec");
    }
  }

  /**
   * Return item by identifier in this transient storage then in workspace
   * container.
   * 
   * @param identifier - identifier of searched item
   * @param pool - indicates does the item fall in pool
   * @return existed item data or null if not found
   * @throws RepositoryException
   */
  public ItemImpl getItemByIdentifier(String identifier, boolean pool) throws RepositoryException {
    long start = System.currentTimeMillis();
    if (log.isDebugEnabled())
      log.debug("getItemByIdentifier(" + identifier + " ) >>>>>");

    ItemImpl item = null;
    try {
      ItemData itemData = getItemData(identifier);
      if (itemData == null)
        return null;

      item = itemFactory.createItem(itemData);
      session.getActionHandler().postRead(item);
      if (!item.hasPermission(PermissionType.READ)) {
        throw new AccessDeniedException("Access denied, item with id : " + item.getPath()
            + " (get item by id), user " + session.getUserID() + " has no privileges on reading");
      }
      if (pool)
        return itemsPool.get(item);

      return item;
    } finally {
      if (log.isDebugEnabled())
        log.debug("getItemByIdentifier(" + identifier + ") --> "
            + (item != null ? item.getPath() : "null") + "  <<<<< "
            + ((System.currentTimeMillis() - start) / 1000d) + "sec");
    }
  }

  /**
   * Returns true if this Session holds pending (that is, unsaved) changes;
   * otherwise returns false.
   * 
   * @param path to the node item
   * @return
   */
  public boolean hasPendingChanges(QPath path) {
    return changesLog.getDescendantsChanges(path).size() > 0;
  }

  /**
   * Returns true if the item with <code>identifier</code> is a new item,
   * meaning that it exists only in transient storage on the Session and has not
   * yet been saved. Within a transaction, isNew on an Item may return false
   * (because the item has been saved) even if that Item is not in persistent
   * storage (because the transaction has not yet been committed).
   * 
   * @param identifier of the item
   * @return
   */
  public boolean isNew(String identifier) {

    List<ItemState> states = changesLog.getItemStates(identifier);
    ItemState lastState = states.size() > 0 ? states.get(states.size() - 1) : null;

    if (lastState == null || lastState.isDeleted())
      return false;

    for (ItemState state : states) {
      if (state.isAdded())
        return true;
    }
    return false;
  }

  /**
   * Returns true if this Item has been saved but has subsequently been modified
   * through the current session and therefore the state of this item as
   * recorded in the session differs from the state of this item as saved.
   * Within a transaction, isModified on an Item may return false (because the
   * Item has been saved since the modification) even if the modification in
   * question is not in persistent storage (because the transaction has not yet
   * been committed).
   * 
   * @param item
   * @return
   */
  public boolean isModified(ItemData item) {

    if (item.isNode()) {
      // this node and child changes only
      Collection<ItemState> nodeChanges = changesLog.getLastModifyStates((NodeData) item);
      return nodeChanges.size() > 0;
    }

    List<ItemState> states = changesLog.getItemStates(item.getIdentifier());
    if (states.size() > 0) {
      ItemState lastState = states.get(states.size() - 1);
      if (lastState.isAdded() || lastState.isDeleted())
        return false;

      return true;
    }

    return false;
  }

  /**
   * Returns saved only references (allowed by specs)
   * 
   * @see javax.jcr.Node#getReferences
   */
  public List<PropertyImpl> getReferences(String identifier) throws RepositoryException {
    List<PropertyImpl> refs = new ArrayList<PropertyImpl>();
    for (PropertyData data : transactionableManager.getReferencesData(identifier, true)) {
      // check for permission for read
      // [PN] 21.12.07 use item data
      NodeData parent = (NodeData) getItemData(data.getParentIdentifier());
      // skip not permitted
      if (accessManager.hasPermission(parent.getACL(), PermissionType.READ, session.getUserState()
                                                                                   .getIdentity())) {
        PropertyImpl item = null;
        ItemState state = changesLog.getItemState(identifier);
        if (state != null) {
          if (state.isDeleted()) // skip deleted
            continue;

          item = (PropertyImpl) itemFactory.createItem(state.getData());
        } else
          item = (PropertyImpl) itemFactory.createItem(data);

        refs.add(item);
        session.getActionHandler().postRead(item);
      }
    }
    return refs;
  }

  /**
   * Return list with properties, for the parent node, for which user have
   * access permeations
   * 
   * @param parent
   * @param pool
   * @return
   * @throws RepositoryException
   * @throws AccessDeniedException
   */
  public List<NodeImpl> getChildNodes(NodeData parent, boolean pool) throws RepositoryException,
                                                                    AccessDeniedException {

    long start = System.currentTimeMillis();
    if (log.isDebugEnabled())
      log.debug("getChildNodes(" + parent.getQPath().getAsString() + ") >>>>>");

    try {
      // merge data from changesLog with data from txManager
      List<NodeImpl> nodes = new ArrayList<NodeImpl>();
      List<NodeData> nodeDatas = getChildNodesData(parent);

      for (NodeData data : nodeDatas) {
        NodeImpl item = itemFactory.createNode(data);

        session.getActionHandler().postRead(item);

        if (accessManager.hasPermission(data.getACL(), PermissionType.READ, session.getUserState()
                                                                                   .getIdentity())) {
          if (pool)
            item = (NodeImpl) itemsPool.get(item);

          nodes.add(item);
        }
      }
      return nodes;
    } finally {
      if (log.isDebugEnabled())
        log.debug("getChildNodes(" + parent.getQPath().getAsString() + ") <<<<< "
            + ((System.currentTimeMillis() - start) / 1000d) + "sec");
    }
  }

  /**
   * Return list with properties, for the parent node, for which user have
   * access permeations
   * 
   * @param parent
   * @param pool
   * @return
   * @throws RepositoryException
   * @throws AccessDeniedException
   */
  public List<PropertyImpl> getChildProperties(NodeData parent, boolean pool) throws RepositoryException,
                                                                             AccessDeniedException {

    long start = System.currentTimeMillis();
    if (log.isDebugEnabled())
      log.debug("getChildProperties(" + parent.getQPath().getAsString() + ") >>>>>");

    try {
      List<PropertyImpl> props = new ArrayList<PropertyImpl>();
      for (PropertyData data : getChildPropertiesData(parent)) {
        ItemImpl item = itemFactory.createItem(data);
        session.getActionHandler().postRead(item);
        if (accessManager.hasPermission(parent.getACL(),
                                        PermissionType.READ,
                                        session.getUserState().getIdentity())) {
          if (pool)
            item = itemsPool.get(item);
          props.add((PropertyImpl) item);
        }
      }
      return props;
    } finally {
      if (log.isDebugEnabled())
        log.debug("getChildProperties(" + parent.getQPath().getAsString() + ") <<<<< "
            + ((System.currentTimeMillis() - start) / 1000d) + "sec");
    }
  }

  /*
   * (non-Javadoc)
   * @see
   * org.exoplatform.services.jcr.dataflow.ItemDataConsumer#getChildNodesData
   * (org.exoplatform.services .jcr.datamodel.NodeData)
   */
  public List<NodeData> getChildNodesData(NodeData parent) throws RepositoryException {
    long start = System.currentTimeMillis();
    if (log.isDebugEnabled())
      log.debug("getChildNodesData(" + parent.getQPath().getAsString() + ") >>>>>");

    try {
      return (List<NodeData>) merge(parent, transactionableManager, false, MERGE_NODES);
    } finally {
      if (log.isDebugEnabled())
        log.debug("getChildNodesData(" + parent.getQPath().getAsString() + ") <<<<< "
            + ((System.currentTimeMillis() - start) / 1000d) + "sec");
    }
  }

  /*
   * (non-Javadoc)
   * @see
   * org.exoplatform.services.jcr.dataflow.ItemDataConsumer#getChildPropertiesData
   * (org.exoplatform .services.jcr.datamodel.NodeData)
   */
  public List<PropertyData> getChildPropertiesData(NodeData parent) throws RepositoryException {
    long start = 0;
    if (log.isDebugEnabled()) {
      start = System.currentTimeMillis();
      log.debug("getChildPropertiesData(" + parent.getQPath().getAsString() + ") >>>>>");
    }

    try {
      return (List<PropertyData>) merge(parent, transactionableManager, false, MERGE_PROPS);
    } finally {
      if (log.isDebugEnabled())
        log.debug("getChildPropertiesData(" + parent.getQPath().getAsString() + ") <<<<< "
            + ((System.currentTimeMillis() - start) / 1000d) + "sec");
    }
  }

  public List<PropertyData> listChildPropertiesData(NodeData parent) throws RepositoryException {
    long start = 0;
    if (log.isDebugEnabled()) {
      start = System.currentTimeMillis();
      log.debug("listChildPropertiesData(" + parent.getQPath().getAsString() + ") >>>>>");
    }

    try {
      return (List<PropertyData>) mergeList(parent, transactionableManager, false, MERGE_PROPS);
    } finally {
      if (log.isDebugEnabled())
        log.debug("listChildPropertiesData(" + parent.getQPath().getAsString() + ") <<<<< "
            + ((System.currentTimeMillis() - start) / 1000d) + "sec");
    }
  }

  /**
   * Return the ACL of the location. A session pending changes will be searched
   * too. Item path will be traversed from the root node to a last existing
   * item.
   * 
   * @param path - path of an ACL
   * @return - an item or its parent ancestor ACL
   * @throws RepositoryException
   */
  public AccessControlList getACL(QPath path) throws RepositoryException {
    long start = System.currentTimeMillis();
    if (log.isDebugEnabled())
      log.debug("getACL(" + path.getAsString() + " ) >>>>>");

    try {
      NodeData parent = (NodeData) getItemData(Constants.ROOT_UUID);
      if (path.equals(Constants.ROOT_PATH))
        return parent.getACL();

      ItemData item = null;
      QPathEntry[] relPathEntries = path.getRelPath(path.getDepth());
      for (int i = 0; i < relPathEntries.length; i++) {
        item = getItemData(parent, relPathEntries[i]);

        if (item == null)
          break;

        if (item.isNode())
          parent = (NodeData) item;
        else if (i < relPathEntries.length - 1)
          throw new IllegalPathException("Get ACL. Path can not contains a property as the intermediate element");
      }

      if (item != null && item.isNode())
        // node ACL
        return ((NodeData) item).getACL();
      else
        // item not found or it's a property - return parent ACL
        return parent.getACL();
    } finally {
      if (log.isDebugEnabled())
        log.debug("getACL(" + path.getAsString() + ") <<<<< "
            + ((System.currentTimeMillis() - start) / 1000d) + "sec");
    }
  }

  public AccessControlList getACL(NodeData parent, QPathEntry name) throws RepositoryException {
    long start = System.currentTimeMillis();
    if (log.isDebugEnabled())
      log.debug("getACL(" + parent.getQPath().getAsString() + " + " + name.getAsString()
          + " ) >>>>>");

    try {
      ItemData item = getItemData(parent, name);
      if (item != null && item.isNode())
        // node ACL
        return ((NodeData) item).getACL();
      else
        // item not found or it's a property - return parent ACL
        return parent.getACL();
    } finally {
      if (log.isDebugEnabled())
        log.debug("getACL(" + parent.getQPath().getAsString() + " + " + name.getAsString()
            + ") <<<<< " + ((System.currentTimeMillis() - start) / 1000d) + "sec");
    }
  }

  void reloadPool(ItemData fromItem) throws RepositoryException {
    Collection<ItemImpl> pooledItems = itemsPool.getAll();
    for (ItemImpl item : pooledItems) {
      if (item.getInternalPath().isDescendantOf(fromItem.getQPath())
          || item.getInternalPath().equals(fromItem.getQPath())) {
        ItemData ri = getItemData(item.getInternalIdentifier());
        if (ri != null)
          itemsPool.reload(ri);
        else
          // the item is invalid, case of version restore - the item from non
          // current version
          item.invalidate();

        invalidated.add(item);
      }
    }
  }

  public void rename(NodeData srcData, ItemDataMoveVisitor initializer) throws RepositoryException {

    srcData.accept(initializer);

    // TODO remove it!
<<<<<<< HEAD
    // in case of remane of same-name siblings there are a set of SNSes in changes log with broken
=======
    // in case of remane of same-name siblings there are a set of SNSes in
    // changes log with broken
>>>>>>> 74014a6d
    // index chain.
    // to fix that we are making the reindex of SNSes
    // List<ItemState> reindex = reindexSameNameSiblings(srcData, this);
    // changesLog.addAll(reindex);
<<<<<<< HEAD

    changesLog.addAll(initializer.getAllStates());

=======

    changesLog.addAll(initializer.getAllStates());

>>>>>>> 74014a6d
    reloadPool(srcData);
  }

  /**
   * Traverses all the descendants of incoming item and creates DELETED state
   * for them Adds DELETED incoming state of incoming and descendants to the
   * changes log and removes corresponding items from pool (if any)
   * 
   * @param itemState - incoming state
   * @throws RepositoryException
   */
  public void delete(ItemData itemData) throws RepositoryException {
    delete(itemData, itemData.getQPath());
  }

  public void delete(ItemData itemData, QPath ancestorToSave) throws RepositoryException {

    List<? extends ItemData> list = mergeList(itemData, transactionableManager, true, MERGE_ITEMS);

    List<ItemState> deletes = new ArrayList<ItemState>();

    boolean fireEvent = !isNew(itemData.getIdentifier());

    NodeTypeManagerImpl ntManager = (NodeTypeManagerImpl) session.getWorkspace()
                                                                 .getNodeTypeManager();

    // if node mix:versionable vs will be removed from Item.remove method.
    boolean checkRemoveChildVersionStorages = false;
    if (itemData.isNode()) {
      checkRemoveChildVersionStorages = !session.getWorkspace()
                                                .getNodeTypesHolder()
                                                .isNodeType(Constants.NT_VERSIONHISTORY,
                                                            ((NodeData) itemData).getPrimaryTypeName());
    }

    boolean rootAdded = false;
    for (ItemData data : list) {
      if (data.equals(itemData))
        rootAdded = true;
      deletes.add(new ItemState(data, ItemState.DELETED, fireEvent, ancestorToSave, false));
      // if subnode contains JCR_VERSIONHISTORY property
      // we should remove version storage manually
      if (checkRemoveChildVersionStorages && !data.isNode()
          && Constants.JCR_VERSIONHISTORY.equals(data.getQPath().getName())) {
        try {
          PropertyData vhPropertyData = (PropertyData) getItemData(data.getIdentifier());
          removeVersionHistory(new String(vhPropertyData.getValues().get(0).getAsByteArray()),
                               null,
                               ancestorToSave);
        } catch (IllegalStateException e) {
          throw new RepositoryException(e.getLocalizedMessage(), e);
        } catch (IOException e) {
          throw new RepositoryException(e.getLocalizedMessage(), e);
        }
      }
      ItemImpl pooled = itemsPool.remove(data.getIdentifier());

      if (pooled != null) {
        pooled.invalidate(); // invalidate immediate
        invalidated.add(pooled);
      }
    }

    // 4 add item itself if not added
    if (!rootAdded) {
      deletes.add(new ItemState(itemData, ItemState.DELETED, fireEvent, ancestorToSave, false));

      ItemImpl pooled = itemsPool.remove(itemData.getIdentifier());
      if (pooled != null) {
        pooled.invalidate(); // invalidate immediate
        invalidated.add(pooled);
      }

      if (log.isDebugEnabled()) {
        log.debug("deleted top item: " + itemData.getQPath().getAsString());
      }
    }

    // 6 sort items to delete
    Collections.sort(deletes, new PathSorter());

    if (!fireEvent)
      // 7 erase evenFire flag if it's a new item
      changesLog.eraseEventFire(itemData.getIdentifier());

    changesLog.addAll(deletes);
    // log.info(changesLog.dump())
    if (itemData.isNode())
      // 8 reindex same-name siblings
      changesLog.addAll(reindexSameNameSiblings((NodeData) itemData, this));
  }

  /**
   * Check when it's a Node and is versionable will a version history removed.
   * Case of last version in version history.
   * 
   * @throws RepositoryException
   * @throws ConstraintViolationException
   * @throws VersionException
   */
  public void removeVersionHistory(String vhID, QPath containingHistory, QPath ancestorToSave) throws RepositoryException,
                                                                                              ConstraintViolationException,
                                                                                              VersionException {

    NodeData vhnode = (NodeData) getItemData(vhID);

    if (vhnode == null) {
      ItemState vhState = changesLog.getItemState(vhID);
      if (vhState != null && vhState.isDeleted())
        // [PN] TODO check why we here if VH already isn't exists.
        // usecase: child version remove when child versionable node is located
        // as child
        // of its containing history versionable node.
        // We may check this case in ChildVersionRemoveVisitor.
        return;

      throw new RepositoryException("Version history is not found. UUID: " + vhID
          + ". Context item (ancestor to save) " + ancestorToSave.getAsString());
    }

    // mix:versionable
    // we have to be sure that any versionable node somewhere in repository
    // doesn't refers to a VH of the node being deleted.
    RepositoryImpl rep = (RepositoryImpl) session.getRepository();
    for (String wsName : rep.getWorkspaceNames()) {
      SessionImpl wsSession = session.getWorkspace().getName().equals(wsName) ? session
                                                                             : (SessionImpl) rep.getSystemSession(wsName);
      try {
        for (PropertyData sref : wsSession.getTransientNodesManager()
                                          .getReferencesData(vhID, false)) {
          // Check if this VH isn't referenced from somewhere in workspace
          // or isn't contained in another one as a child history.
          // Ask ALL references incl. properties from version storage.
          if (sref.getQPath().isDescendantOf(Constants.JCR_VERSION_STORAGE_PATH)) {
            if (!sref.getQPath().isDescendantOf(vhnode.getQPath())
                && (containingHistory != null ? !sref.getQPath().isDescendantOf(containingHistory)
                                             : true))
              // has a reference to the VH in version storage,
              // it's a REFERENCE property jcr:childVersionHistory of
              // nt:versionedChild
              // i.e. this VH is a child history in an another history.
              // We can't remove this VH now.
              return;
          } else if (wsSession != session) {
            // has a reference to the VH in traversed workspace,
            // it's not a version storage, i.e. it's a property of versionable
            // node somewhere in ws.
            // We can't remove this VH now.
            return;
          } // else -- if we has a references in workspace where the VH is being
          // deleted we can remove VH now.
        }
      } finally {
        if (wsSession != session)
          wsSession.logout();
      }
    }

    // remove child versions from VH (if found)

    ChildVersionRemoveVisitor cvremover = new ChildVersionRemoveVisitor(session.getTransientNodesManager(),
                                                                        session.getWorkspace()
                                                                               .getNodeTypesHolder(),
                                                                        vhnode.getQPath(),
                                                                        ancestorToSave);
    vhnode.accept(cvremover);

    // remove VH
    delete(vhnode, ancestorToSave);
  }

  /**
   * Reindex same-name siblings of the node Reindex is actual for remove, move
   * only. If node is added then its index always is a last in list of childs.
   * 
   * @param node , a node caused reindexing, i.e. deleted or moved node.
   */
  protected List<ItemState> reindexSameNameSiblings(NodeData cause, ItemDataConsumer dataManager) throws RepositoryException {
    List<ItemState> changes = new ArrayList<ItemState>();

    NodeData parentNodeData = (NodeData) dataManager.getItemData(cause.getParentIdentifier());

    TransientNodeData nextSibling = (TransientNodeData) dataManager.getItemData(parentNodeData,
                                                                                new QPathEntry(cause.getQPath()
                                                                                                    .getName(),
                                                                                               cause.getQPath()
                                                                                                    .getIndex() + 1));
    String reindexedId = null;
    // repeat till next sibling exists and it's not a caused Node (deleted or moved to) or just
    // reindexed
    while (nextSibling != null && !nextSibling.getIdentifier().equals(cause.getIdentifier())
        && !nextSibling.getIdentifier().equals(reindexedId)) {
      // update with new index
      NodeData reindexed = nextSibling.cloneAsSibling(nextSibling.getQPath().getIndex() - 1);
      reindexedId = reindexed.getIdentifier();

      ItemState reindexedState = ItemState.createUpdatedState(reindexed);
      changes.add(reindexedState);

      // reload pooled implies... it's actual for session and workspace scope
      // operations
      // TODO this operation must respect all sub-tree of reindexed node
      // http://jira.exoplatform.org/browse/JCR-340
      itemsPool.reload(reindexed);

      // next...
      nextSibling = (TransientNodeData) dataManager.getItemData(parentNodeData,
                                                                new QPathEntry(nextSibling.getQPath()
                                                                                          .getName(),
                                                                               nextSibling.getQPath()
                                                                                          .getIndex() + 1));
    }

    return changes;
  }

  /**
   * Updates (adds or modifies) item state in the session transient storage
   * 
   * @param itemState - the state
   * @param pool - if true Manager force pooling this State so next calling will
   *          returna the same object Common rule: use pool = true if the Item
   *          supposed to be returned by JCR API (Node.addNode(),
   *          Node.setProperty() for ex) (NOTE: independently of pooling the
   *          Manager always return actual Item state)
   * @return
   * @throws RepositoryException
   */
  public ItemImpl update(ItemState itemState, boolean pool) throws RepositoryException {

    if (itemState.isDeleted())
      throw new RepositoryException("Illegal state DELETED. Use delete(...) method");

    changesLog.add(itemState);

    ItemImpl item = itemFactory.createItem(itemState.getData());

    if (pool)
      item = itemsPool.get(item);

    return item;
  }

  /**
   * Commit changes
   * 
   * @param path
   * @throws RepositoryException
   * @throws AccessDeniedException
   * @throws ReferentialIntegrityException
   * @throws InvalidItemStateException
   */
  public void commit(QPath path) throws RepositoryException,
                                AccessDeniedException,
                                ReferentialIntegrityException,
                                InvalidItemStateException,
                                ItemExistsException {

    // validate all, throw an exception if validation failed
    validate(path);

    PlainChangesLog cLog = changesLog.pushLog(path);

    if (log.isDebugEnabled())
      log.debug(" ----- commit -------- \n" + cLog.dump());

    try {
      transactionableManager.save(cLog);
      invalidated.clear();
    } catch (AccessDeniedException e) {
      remainChangesBack(cLog);
      throw new AccessDeniedException(e);
    } catch (InvalidItemStateException e) {
      remainChangesBack(cLog);
      throw new InvalidItemStateException(e);
    } catch (ItemExistsException e) {
      remainChangesBack(cLog);
      throw new ItemExistsException(e);
    } catch (ReferentialIntegrityException e) {
      remainChangesBack(cLog);
      throw new ReferentialIntegrityException(e);
    } catch (RepositoryException e) {
      remainChangesBack(cLog);
      throw new RepositoryException(e);
    }
  }

  /**
   * Save changes log records back in the session changes log.
   * <p>
   * Case of Session.save error.
   * 
   * @param cLog
   */
  private void remainChangesBack(PlainChangesLog cLog) {
    changesLog.addAll(cLog.getAllStates());
    if (log.isDebugEnabled())
      log.debug(" ----- rollback ----- \n" + cLog.dump());
  }

  /**
   * Returns all REFERENCE properties that refer to this node.
   * 
   * @see org.exoplatform.services.jcr.dataflow.ItemDataConsumer#getReferencesData(java.lang.String)
   */
  public List<PropertyData> getReferencesData(String identifier, boolean skipVersionStorage) throws RepositoryException {
    // simple locate now
    List<PropertyData> persisted = transactionableManager.getReferencesData(identifier,
                                                                            skipVersionStorage);
    List<PropertyData> sessionTransient = new ArrayList<PropertyData>();
    for (PropertyData p : persisted) {
      sessionTransient.add((PropertyData) p);
    }
    return sessionTransient;
  }

  /**
   * Validate all user created changes saves like access permeations, mandatory
   * items, value constraint.
   * 
   * @param path
   * @throws RepositoryException
   * @throws AccessDeniedException
   * @throws ReferentialIntegrityException
   */
  private void validate(QPath path) throws RepositoryException,
                                   AccessDeniedException,
                                   ReferentialIntegrityException {

    List<ItemState> changes = changesLog.getAllStates();
    for (ItemState itemState : changes) {

      if (itemState.isInternallyCreated()) {
        // skip internally created
        if (itemState.isMixinChanged()) {
          // ...except of check of ACL correct size for internally created
          // items.
          // If no permissions in the list throw exception.
          if (itemState.isDescendantOf(path)) {
            if (((NodeData) itemState.getData()).getACL().getPermissionsSize() < 1) {
              throw new RepositoryException("Node " + itemState.getData().getQPath().getAsString()
                  + " has wrong formed ACL.");
            }
          }
        }
      } else {
        if (itemState.isDescendantOf(path)) {
          validateAccessPermissions(itemState);
          validateMandatoryItem(itemState);
        }

        if (path.isDescendantOf(itemState.getAncestorToSave())) {
          throw new ConstraintViolationException(path.getAsString()
              + " is the same or descendant of either Session.move()'s destination or source node only "
              + path.getAsString());
        }
      }
    }
  }

  /**
   * Validate size of access control list.
   * 
   * @param changedItem
   * @throws RepositoryException
   */
  @Deprecated
  private void validateAclSize(ItemState changedItem) throws RepositoryException {
    NodeData node;
    if (changedItem.getData().isNode()) {
      node = ((NodeData) changedItem.getData());
    } else {
      node = (NodeData) getItemData(changedItem.getData().getParentIdentifier());
      if (node == null)
        return; // parent was deleted
    }

    if (node.getACL().getPermissionsSize() < 1) {
      throw new RepositoryException("Node " + node.getQPath().getAsString()
          + " has wrong formed ACL.");
    }
  }

  /**
   * Validate ItemState for access permeations
   * 
   * @param changedItem
   * @throws RepositoryException
   * @throws AccessDeniedException
   */
  private void validateAccessPermissions(ItemState changedItem) throws RepositoryException,
                                                               AccessDeniedException {
    NodeData parent = (NodeData) getItemData(changedItem.getData().getParentIdentifier());
    if (parent != null) {

      // Remove propery or node
      if (changedItem.isDeleted()) {
        if (!accessManager.hasPermission(parent.getACL(),
                                         PermissionType.REMOVE,
                                         session.getUserState().getIdentity()))
          throw new AccessDeniedException("Access denied: REMOVE "
              + changedItem.getData().getQPath().getAsString() + " for: " + session.getUserID()
              + " item owner " + parent.getACL().getOwner());
      } else if (changedItem.getData().isNode()) {
        // add node
        if (changedItem.isAdded()) {
          if (!accessManager.hasPermission(parent.getACL(),
                                           PermissionType.ADD_NODE,
                                           session.getUserState().getIdentity())) {
            throw new AccessDeniedException("Access denied: ADD_NODE "
                + changedItem.getData().getQPath().getAsString() + " for: " + session.getUserID()
                + " item owner " + parent.getACL().getOwner());
          }
        }
      } else if (changedItem.isAdded() || changedItem.isUpdated()) {
        // add or update property
        if (!accessManager.hasPermission(parent.getACL(),
                                         PermissionType.SET_PROPERTY,
                                         session.getUserState().getIdentity()))
          throw new AccessDeniedException("Access denied: SET_PROPERTY "
              + changedItem.getData().getQPath().getAsString() + " for: " + session.getUserID()
              + " item owner " + parent.getACL().getOwner());
      }
    } // else - parent not found, deleted in this session or from another
  }

  /**
   * Validate ItemState which represents the add node, for it's all mandatory
   * items
   * 
   * @param changedItem
   * @throws ConstraintViolationException
   * @throws AccessDeniedException
   */
  private void validateMandatoryItem(ItemState changedItem) throws ConstraintViolationException,
                                                           AccessDeniedException {
    if (changedItem.getData().isNode() && changedItem.isAdded()
        && !changesLog.getItemState(changedItem.getData().getQPath()).isDeleted()) {
      // Node not in delete state. It might be a wrong
      if (!changesLog.getItemState(changedItem.getData().getIdentifier()).isDeleted()) {
        NodeData nData = (NodeData) changedItem.getData();
        try {
          // TODO do not use JCR API NodeImpl, we just need Nodes/Properties
          // definition of all NTs
          // here
          // NodeImpl node = itemFactory.createNode(nData);
          // TODO move code from validateMandatoryChildren() to
          // SessionDataManager.validateMandatoryChildren(NodeData, ChangesLog)
          // node.validateMandatoryChildren();
          validateMandatoryChildren(nData);
        } catch (ConstraintViolationException e) {
          throw e;
        } catch (AccessDeniedException e) {
          throw e;
        } catch (RepositoryException e) {
          log.warn("Unexpected exception. Probable wrong data. Exception message:"
              + e.getLocalizedMessage());
        }
      }
    }
  }

  public void validateMandatoryChildren(NodeData nData) throws ConstraintViolationException,
                                                       AccessDeniedException,
                                                       RepositoryException {

    Collection<ItemDefinitionData> mandatoryItemDefs = session.getWorkspace()
                                                              .getNodeTypesHolder()
                                                              .getManadatoryItemDefs(nData.getPrimaryTypeName(),
                                                                                     nData.getMixinTypeNames());
    for (ItemDefinitionData itemDefinitionData : mandatoryItemDefs) {

      if (getItemData(nData, new QPathEntry(itemDefinitionData.getName(), 0)) == null)
        throw new ConstraintViolationException("Mandatory item " + itemDefinitionData.getName()
            + " not found. Node [" + nData.getQPath().getAsString() + " primary type: "
            + nData.getPrimaryTypeName().getAsString() + "]");

    }
  }

  /**
   * Removes all pending changes of this item
   * 
   * @param item
   * @throws RepositoryException
   */
  void rollback(ItemData item) throws InvalidItemStateException, RepositoryException {

    // remove from changes log (Session pending changes)
    PlainChangesLog slog = changesLog.pushLog(item.getQPath());
    SessionChangesLog changes = new SessionChangesLog(slog.getAllStates(), session.getId());

    String exceptions = "";

    for (Iterator<ItemImpl> removedIter = invalidated.iterator(); removedIter.hasNext();) {
      ItemImpl removed = removedIter.next();

      QPath removedPath = removed.getLocation().getInternalPath();
      ItemState rstate = changes.getItemState(removedPath);

      if (rstate == null) {
        exceptions += "Can't find removed item " + removed.getLocation().getAsString(false)
            + " in changes for rollback.\n";
        continue;
      }

      if (rstate.getState() == ItemState.RENAMED) {
        // find DELETED
        rstate = changes.findItemState(rstate.getData().getIdentifier(),
                                       false,
                                       new int[] { ItemState.DELETED });
        if (rstate == null) {
          exceptions += "Can't find removed item (of move operation) "
              + removed.getLocation().getAsString(false) + " in changes for rollback.\n";
          continue;
        }
      }

      NodeData parent = (NodeData) transactionableManager.getItemData(rstate.getData()
                                                                            .getParentIdentifier());
      if (parent != null) {
        ItemData persisted = transactionableManager.getItemData(parent,
                                                                rstate.getData()
                                                                      .getQPath()
                                                                      .getEntries()[rstate.getData()
                                                                                          .getQPath()
                                                                                          .getEntries().length - 1]);

        if (persisted != null)
          // reload item data
          removed.loadData(persisted);
      } // else it's transient item

      removedIter.remove();
    }

    if (exceptions.length() > 0 && log.isDebugEnabled())
      log.warn(exceptions);
  }

  /*
   * (non-Javadoc)
   * @see javax.jcr.Item#refresh(boolean)
   */
  void refresh(ItemData item) throws InvalidItemStateException, RepositoryException {
    if (!isModified(item) && itemsPool.contains(item.getIdentifier())) {
      // if not modified but was pooled, load data from persistent storage
      ItemData persisted = transactionableManager.getItemData(item.getIdentifier());
      if (persisted == null) {
        // ...try by path
        NodeData parent = (NodeData) transactionableManager.getItemData(item.getParentIdentifier());
        if (parent != null) {
          QPathEntry[] path = item.getQPath().getEntries();
          persisted = transactionableManager.getItemData(parent, path[path.length - 1]);
        } // else, the item has an invalid state, will be throwed on save
      }

      if (persisted != null) {
        // the item
        itemsPool.reload(item.getIdentifier(), persisted);

        // the childs is acquired in the session.
        for (ItemImpl pooled : itemsPool.getDescendats(persisted.getQPath())) {
          persisted = transactionableManager.getItemData(pooled.getInternalIdentifier());
          if (persisted == null) {
            // ...try by path
            NodeData parent = (NodeData) transactionableManager.getItemData(pooled.getParentIdentifier());
            if (parent != null) {
              QPathEntry[] path = pooled.getData().getQPath().getEntries();
              persisted = transactionableManager.getItemData(parent, path[path.length - 1]);
            } // else, the item has an invalid state, will be throwed on save
          }
          if (persisted != null) {
            itemsPool.reload(pooled.getInternalIdentifier(), persisted);
          }
        }
      } else {
        throw new InvalidItemStateException("An item is transient only or removed (either by this session or another) "
            + session.getLocationFactory().createJCRPath(item.getQPath()).getAsString(false));
      }
    }
  }

  // for testing only
  protected ItemReferencePool getItemsPool() {
    return this.itemsPool;
  }

  /**
   * @return sessionChangesLog
   */
  protected SessionChangesLog getChangesLog() {
    return this.changesLog;
  }

  /**
   * merges incoming data with changes stored in this log i.e: 1. incoming data
   * still not modified if there are no corresponding changes 2. incoming data
   * is refreshed with corresponding changes if any 3. new datas is added from
   * changes 4. if chaged data is marked as "deleted" it removes from outgoing
   * list WARN. THIS METHOD HAS SIBLING - mergeList, see below
   * 
   * @param rootData
   * @param deep if true - traverses
   * @param action : MERGE_NODES | MERGE_PROPS | MERGE_ITEMS
   * @return
   */
  protected List<? extends ItemData> merge(ItemData rootData,
                                           DataManager dataManager,
                                           boolean deep,
                                           int action) throws RepositoryException {
    // 1 get ALL persisted descendants
    Map<String, ItemData> descendants = new LinkedHashMap<String, ItemData>();

    traverseStoredDescendants(rootData, dataManager, false, action, descendants, false);

    // 2 get all transient descendants
    List<ItemState> transientDescendants = new ArrayList<ItemState>();
    traverseTransientDescendants(rootData, false, action, transientDescendants);

    // merge data
    for (ItemState state : transientDescendants) {
      ItemData data = state.getData();
      if (!state.isDeleted())
        descendants.put(data.getIdentifier(), data);
      else
        descendants.remove(data.getIdentifier());
    }
    List<ItemData> retval = new ArrayList<ItemData>();
    Collection<ItemData> desc = descendants.values();

    for (ItemData itemData : desc) {
      retval.add(itemData);
      if (deep)
        retval.addAll(merge(itemData, dataManager, true, action));
    }
    return retval;
  }

  /**
   * Merge a list of nodes and properties of root data. NOTE. Properties in the
   * list will have empty value data. I.e. for operations not changes properties
   * content. USED FOR DELETE
   * 
   * @param rootData
   * @param dataManager
   * @param deep
   * @param action
   * @return
   * @throws RepositoryException
   */
  protected List<? extends ItemData> mergeList(ItemData rootData,
                                               DataManager dataManager,
                                               boolean deep,
                                               int action) throws RepositoryException {
    // 1 get ALL persisted descendants
    Map<String, ItemData> descendants = new LinkedHashMap<String, ItemData>();

    traverseStoredDescendants(rootData, dataManager, false, action, descendants, true);

    // 2 get all transient descendants
    List<ItemState> transientDescendants = new ArrayList<ItemState>();
    traverseTransientDescendants(rootData, false, action, transientDescendants);

    // merge data
    for (ItemState state : transientDescendants) {
      ItemData data = state.getData();
      if (!state.isDeleted())
        descendants.put(data.getIdentifier(), data);
      else
        descendants.remove(data.getIdentifier());
    }
    List<ItemData> retval = new ArrayList<ItemData>();
    Collection<ItemData> desc = descendants.values();

    for (ItemData itemData : desc) {
      retval.add(itemData);
      if (deep)
        retval.addAll(mergeList(itemData, dataManager, true, action));
    }
    return retval;
  }

  /**
   * Calculate all stored descendants for the given parent node
   * 
   * @param parent
   * @param dataManager
   * @param deep
   * @param action
   * @param ret
   * @throws RepositoryException
   */
  private void traverseStoredDescendants(ItemData parent,
                                         DataManager dataManager,
                                         boolean deep,
                                         int action,
                                         Map<String, ItemData> ret,
                                         boolean listOnly) throws RepositoryException {

    if (parent.isNode()) {
      if (action != MERGE_PROPS) {
        List<NodeData> childNodes = dataManager.getChildNodesData((NodeData) parent);
        for (NodeData childNode : childNodes) {
          ret.put(childNode.getIdentifier(), childNode);

          if (log.isDebugEnabled())
            log.debug("Traverse stored (N) " + childNode.getQPath().getAsString());

          // TODO [PN] Not used
          if (deep)
            traverseStoredDescendants(childNode, dataManager, deep, action, ret, listOnly);
        }
      }
      if (action != MERGE_NODES) {
        List<PropertyData> childProps = listOnly ? dataManager.listChildPropertiesData((NodeData) parent)
                                                : dataManager.getChildPropertiesData((NodeData) parent);
        for (PropertyData childProp : childProps) {
          ret.put(childProp.getIdentifier(), childProp);

          if (log.isDebugEnabled())
            log.debug("Traverse stored (P) " + childProp.getQPath().getAsString());
        }
      }
    }
  }

  /**
   * Calculate all transient descendants for the given parent node
   * 
   * @param parent
   * @param deep
   * @param action
   * @param ret
   * @throws RepositoryException
   */
  private void traverseTransientDescendants(ItemData parent,
                                            boolean deep,
                                            int action,
                                            List<ItemState> ret) throws RepositoryException {

    if (parent.isNode()) {
      if (action != MERGE_PROPS) {
        Collection<ItemState> childNodes = changesLog.getLastChildrenStates(parent, true);
        for (ItemState childNode : childNodes) {
          ret.add(childNode);

          if (log.isDebugEnabled())
            log.debug("Traverse transient (N) " + childNode.getData().getQPath().getAsString()
                + " " + ItemState.nameFromValue(childNode.getState()));

          if (deep)
            traverseTransientDescendants(childNode.getData(), deep, action, ret);
        }
      }
      if (action != MERGE_NODES) {
        Collection<ItemState> childProps = changesLog.getLastChildrenStates(parent, false);
        for (ItemState childProp : childProps) {
          ret.add(childProp);

          if (log.isDebugEnabled())
            log.debug("Traverse transient  (P) " + childProp.getData().getQPath().getAsString());
        }
      }
    }
  }

  /**
   * Pool for touched items.
   */
  protected final class ItemReferencePool {

    private WeakHashMap<String, ItemImpl> items;

    ItemReferencePool() {
      items = new WeakHashMap<String, ItemImpl>();
    }

    ItemImpl remove(String identifier) {
      return items.remove(identifier);
    }

    Collection<ItemImpl> getAll() {
      return items.values();
    }

    int size() {
      return items.size();
    }

    /**
     * @param identifier
     * @return true if item with given identifier is pooled
     * @throws RepositoryException
     */
    boolean contains(String identifier) {
      return items.containsKey(identifier);
    }

    /**
     * @param newItem
     * @return the item
     * @throws RepositoryException
     */
    ItemImpl get(ItemImpl newItem) throws RepositoryException {
      String identifier = newItem.getInternalIdentifier();
      ItemImpl item = items.get(identifier);
      if (item == null) {
        items.put(identifier, newItem);
        return newItem;
      } else {
        item.loadData(newItem.getData());
        return item;
      }
    }

    /**
     * Reload an existed item in the pool with given data
     * 
     * @param itemData - given data
     * @return an existed item of null if no item is pooled with a given data
     *         Identifier
     * @throws RepositoryException
     */
    ItemImpl reload(ItemData itemData) throws RepositoryException {
      return reload(itemData.getIdentifier(), itemData);
    }

    ItemImpl reload(String identifier, ItemData newItemData) throws RepositoryException {
      ItemImpl item = items.get(identifier);
      if (item != null) {
        item.loadData(newItemData);
        return item;
      }
      return null;
    }

    /**
     * Load nodes ti the pool USED FOR TEST PURPOSE ONLY
     * 
     * @param nodes
     * @return child nodes
     * @throws RepositoryException
     */
    @Deprecated
    List<NodeImpl> getNodes(List<NodeImpl> nodes) throws RepositoryException {
      List<NodeImpl> children = new ArrayList<NodeImpl>();
      for (NodeImpl node : nodes) {
        String id = node.getInternalIdentifier();
        NodeImpl pooled = (NodeImpl) items.get(id);
        if (pooled == null) {
          items.put(id, node);
          children.add(node);
        } else {
          pooled.loadData(node.getData());
          children.add(pooled);
        }
      }
      return children;
    }

    /**
     * Load properties to the pool USED FOR TEST PURPOSE ONLY
     * 
     * @param props
     * @return child properties
     * @throws RepositoryException
     */
    @Deprecated
    List<PropertyImpl> getProperties(List<PropertyImpl> props) throws RepositoryException {
      List<PropertyImpl> children = new ArrayList<PropertyImpl>();
      for (PropertyImpl prop : props) {
        String id = prop.getInternalIdentifier();
        PropertyImpl pooled = (PropertyImpl) items.get(id);
        if (pooled == null) {
          items.put(id, prop);
          children.add(prop);
        } else {
          pooled.loadData(prop.getData());
          children.add(pooled);
        }
      }
      return children;
    }

    /**
     * Search for all descendants of given parent path.
     * 
     * @parentPath parent path
     * @return - List of ItemImpl
     */
    List<ItemImpl> getDescendats(QPath parentPath) {
      List<ItemImpl> desc = new ArrayList<ItemImpl>();

      Collection<ItemImpl> snapshort = items.values();
      for (ItemImpl pitem : snapshort) {
        if (pitem.getData().getQPath().isDescendantOf(parentPath))
          desc.add(pitem);
      }

      return desc;
    }

    String dump() {
      String str = "Items Pool: \n";
      for (ItemImpl item : items.values()) {
        str += (item.isNode() ? "Node\t\t" : "Property\t") + "\t" + item.isValid() + "\t"
            + item.isNew() + "\t" + item.getInternalIdentifier() + "\t" + item.getPath() + "\n";
      }

      return str;
    }
  }

  /**
   * Class creates the Item from ItemData;
   */
  private class SessionItemFactory {

    private ItemImpl createItem(ItemData data) throws RepositoryException {

      if (data.isNode())
        return createNode((NodeData) data);
      else
        return createProperty(data);
    }

    private NodeImpl createNode(NodeData data) throws RepositoryException {
      NodeImpl node = new NodeImpl(data, session);
      if (node.isNodeType(Constants.NT_VERSION)) {
        return new VersionImpl(data, session);
      } else if (node.isNodeType(Constants.NT_VERSIONHISTORY)) {
        return new VersionHistoryImpl(data, session);
      } else
        return node;
    }

    private PropertyImpl createProperty(ItemData data) throws RepositoryException {
      return new PropertyImpl(data, session);
    }
  }

  /**
   * Class helps on to sort nodes on deleting
   */
  private class PathSorter implements Comparator<ItemState> {

    public int compare(final ItemState i1, final ItemState i2) {
      return -i1.getData().getQPath().compareTo(i2.getData().getQPath());
    }
  }
}<|MERGE_RESOLUTION|>--- conflicted
+++ resolved
@@ -721,25 +721,15 @@
     srcData.accept(initializer);
 
     // TODO remove it!
-<<<<<<< HEAD
-    // in case of remane of same-name siblings there are a set of SNSes in changes log with broken
-=======
     // in case of remane of same-name siblings there are a set of SNSes in
     // changes log with broken
->>>>>>> 74014a6d
     // index chain.
     // to fix that we are making the reindex of SNSes
     // List<ItemState> reindex = reindexSameNameSiblings(srcData, this);
     // changesLog.addAll(reindex);
-<<<<<<< HEAD
 
     changesLog.addAll(initializer.getAllStates());
 
-=======
-
-    changesLog.addAll(initializer.getAllStates());
-
->>>>>>> 74014a6d
     reloadPool(srcData);
   }
 
