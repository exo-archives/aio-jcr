--- conflicted
+++ resolved
@@ -23,15 +23,13 @@
 import javax.jcr.NamespaceRegistry;
 import javax.jcr.RepositoryException;
 import javax.jcr.nodetype.NodeTypeManager;
-<<<<<<< HEAD
-=======
 import javax.jcr.query.QueryManager;
 import javax.management.MBeanServer;
->>>>>>> 74014a6d
 
 import org.apache.commons.logging.Log;
 
 import org.exoplatform.container.ExoContainer;
+import org.exoplatform.container.jmx.MX4JComponentAdapterFactory;
 import org.exoplatform.services.jcr.access.AccessControlPolicy;
 import org.exoplatform.services.jcr.config.RepositoryConfigurationException;
 import org.exoplatform.services.jcr.config.RepositoryEntry;
@@ -53,7 +51,6 @@
 import org.exoplatform.services.jcr.impl.core.nodetype.NodeTypeManagerImpl;
 import org.exoplatform.services.jcr.impl.core.observation.ObservationManagerRegistry;
 import org.exoplatform.services.jcr.impl.core.query.QueryManagerFactory;
-import org.exoplatform.services.jcr.impl.core.query.QueryManagerImpl;
 import org.exoplatform.services.jcr.impl.core.query.SearchManager;
 import org.exoplatform.services.jcr.impl.core.query.SystemSearchManager;
 import org.exoplatform.services.jcr.impl.core.query.SystemSearchManagerHolder;
@@ -85,7 +82,8 @@
   /**
    * MBean server for the container.
    */
-  // private final MBeanServer mbeanServer;
+  private final MBeanServer             mbeanServer;
+
   /**
    * System workspace DataManager.
    */
@@ -96,11 +94,7 @@
    */
   private final Log                     log               = ExoLogger.getLogger("jcr.RepositoryContainer");
 
-<<<<<<< HEAD
-  // private final String mbeanContext;
-=======
   private final String                  mbeanContext;
->>>>>>> 74014a6d
 
   /**
    * RepositoryContainer constructor.
@@ -113,20 +107,17 @@
   public RepositoryContainer(ExoContainer parent, RepositoryEntry config) throws RepositoryException,
       RepositoryConfigurationException {
 
-    super(parent);
+    super(new MX4JComponentAdapterFactory(), parent);
 
     // Defaults:
     if (config.getAccessControl() == null)
       config.setAccessControl(AccessControlPolicy.OPTIONAL);
 
     this.config = config;
-<<<<<<< HEAD
-=======
     this.mbeanServer = createMBeanServer("jcrrep" + getName() + "mx");
     final String parentContext = parent.getMBeanContext();
     this.mbeanContext = (parentContext == null ? "" : parentContext + ",") + "repository="
         + getName();
->>>>>>> 74014a6d
 
     registerComponents();
   }
@@ -136,8 +127,6 @@
   }
 
   /**
-<<<<<<< HEAD
-=======
    * {@inheritDoc}
    */
   @Override
@@ -151,7 +140,6 @@
   }
 
   /**
->>>>>>> 74014a6d
    * @return Returns the name.
    */
   public String getName() {
@@ -261,7 +249,7 @@
       // Query handler
       if (wsConfig.getQueryHandler() != null) {
         workspaceContainer.registerComponentImplementation(SearchManager.class);
-        workspaceContainer.registerComponentImplementation(QueryManagerImpl.class);
+        workspaceContainer.registerComponentImplementation(QueryManager.class);
         workspaceContainer.registerComponentImplementation(QueryManagerFactory.class);
         workspaceContainer.registerComponentInstance(wsConfig.getQueryHandler());
         if (isSystem) {
@@ -345,13 +333,6 @@
       init();
 
       load();
-<<<<<<< HEAD
-
-      // TODO
-      // doStart();
-
-=======
->>>>>>> 74014a6d
     } catch (RepositoryException e) {
       e.printStackTrace();
       throw new RuntimeException(e);
@@ -377,25 +358,6 @@
   }
 
   /**
-<<<<<<< HEAD
-   * Start workspaces. Start internal processes like search index etc.
-   * <p>
-   * Runs on container start.
-   * 
-   * @throws RepositoryException
-   * @throws RepositoryConfigurationException
-   */
-  @Deprecated
-  private void doStart() throws RepositoryException, RepositoryConfigurationException {
-    List<WorkspaceEntry> wsEntries = config.getWorkspaceEntries();
-    for (WorkspaceEntry ws : wsEntries) {
-      startWorkspace(ws);
-    }
-  }
-
-  /**
-=======
->>>>>>> 74014a6d
    * Initialize worspaces (root node and jcr:system for system workspace).
    * <p>
    * Runs on container start.
