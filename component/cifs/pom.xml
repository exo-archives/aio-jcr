<<<<<<< HEAD
	<project xmlns="http://maven.apache.org/POM/4.0.0" xmlns:xsi="http://www.w3.org/2001/XMLSchema-instance" xsi:schemaLocation="http://maven.apache.org/POM/4.0.0 http://maven.apache.org/maven-v4_0_0.xsd">
  <parent>
    <groupId>org.exoplatform.jcr</groupId>
    <artifactId>config</artifactId>
    <version>1.10.3-SNAPSHOT</version>
=======
<project xmlns="http://maven.apache.org/POM/4.0.0" xmlns:xsi="http://www.w3.org/2001/XMLSchema-instance" xsi:schemaLocation="http://maven.apache.org/POM/4.0.0 http://maven.apache.org/maven-v4_0_0.xsd">
  <parent>
    <groupId>org.exoplatform.jcr</groupId>
    <artifactId>config</artifactId>
    <version>1.11.1-SNAPSHOT</version>
>>>>>>> 74014a6d
  </parent>

  <modelVersion>4.0.0</modelVersion>
  <artifactId>exo.jcr.component.cifs</artifactId>
  <packaging>jar</packaging>
<<<<<<< HEAD
  <version>1.10.3-SNAPSHOT</version>
=======
  <version>1.11.1-SNAPSHOT</version>
>>>>>>> 74014a6d
  <name>eXo JCR CIFS Service</name>
  <url>http://www.exoplatform.org</url>
  <description>eXo JCR CIFS Service</description>
    <dependencies>
      <dependency>
        <groupId>org.exoplatform.jcr</groupId>
        <artifactId>exo.jcr.component.core</artifactId>
<<<<<<< HEAD
        <version>1.10.3-SNAPSHOT</version>
=======
        <version>1.11.1-SNAPSHOT</version>
>>>>>>> 74014a6d
        <scope>compile</scope>
      </dependency>

      <!--jcifs used just for test-->
      <dependency>
        <groupId>jcifs</groupId>
        <artifactId>jcifs</artifactId>
        <version>1.2.17</version>
        <scope>test</scope>
      </dependency>
    </dependencies>

    <build>
      <plugins>
        <plugin>
          <groupId>org.apache.maven.plugins</groupId>
          <artifactId>maven-jar-plugin</artifactId>
          <executions>
            <execution>
              <phase>compile</phase>
              <goals>
                <goal>jar</goal>
              </goals>
            </execution>
          </executions>
          <configuration>
            <archive>
              <manifest>
                <addClasspath>true</addClasspath>
              </manifest>
            </archive>
          </configuration>
        </plugin>
        
        <plugin>
          <groupId>org.apache.maven.plugins</groupId>
          <artifactId>maven-surefire-plugin</artifactId>
          <configuration>
            <includes>
              <!--include>**/test*.java</include-->
            </includes>
            <excludes>
              <exclude>**/testSameName.java</exclude>
            </excludes>
          </configuration>
        </plugin>
      </plugins>
    </build>     
    
<!--
    <reporting>
      <plugins>
        <plugin>
          <groupId>org.apache.maven.plugins</groupId>
          <artifactId>maven-checkstyle-plugin</artifactId>
          <configuration>
            <configLocation>${exo.projects.directory.config}/exo-checkstyle-checker.xml</configLocation>
            <suppressionsLocation>exo-checkstyle-suppressions.xml</suppressionsLocation>
          </configuration>
        </plugin>
      </plugins>
    </reporting>
-->
  
</project><|MERGE_RESOLUTION|>--- conflicted
+++ resolved
@@ -1,26 +1,14 @@
-<<<<<<< HEAD
-	<project xmlns="http://maven.apache.org/POM/4.0.0" xmlns:xsi="http://www.w3.org/2001/XMLSchema-instance" xsi:schemaLocation="http://maven.apache.org/POM/4.0.0 http://maven.apache.org/maven-v4_0_0.xsd">
-  <parent>
-    <groupId>org.exoplatform.jcr</groupId>
-    <artifactId>config</artifactId>
-    <version>1.10.3-SNAPSHOT</version>
-=======
 <project xmlns="http://maven.apache.org/POM/4.0.0" xmlns:xsi="http://www.w3.org/2001/XMLSchema-instance" xsi:schemaLocation="http://maven.apache.org/POM/4.0.0 http://maven.apache.org/maven-v4_0_0.xsd">
   <parent>
     <groupId>org.exoplatform.jcr</groupId>
     <artifactId>config</artifactId>
     <version>1.11.1-SNAPSHOT</version>
->>>>>>> 74014a6d
   </parent>
 
   <modelVersion>4.0.0</modelVersion>
   <artifactId>exo.jcr.component.cifs</artifactId>
   <packaging>jar</packaging>
-<<<<<<< HEAD
-  <version>1.10.3-SNAPSHOT</version>
-=======
   <version>1.11.1-SNAPSHOT</version>
->>>>>>> 74014a6d
   <name>eXo JCR CIFS Service</name>
   <url>http://www.exoplatform.org</url>
   <description>eXo JCR CIFS Service</description>
@@ -28,11 +16,7 @@
       <dependency>
         <groupId>org.exoplatform.jcr</groupId>
         <artifactId>exo.jcr.component.core</artifactId>
-<<<<<<< HEAD
-        <version>1.10.3-SNAPSHOT</version>
-=======
         <version>1.11.1-SNAPSHOT</version>
->>>>>>> 74014a6d
         <scope>compile</scope>
       </dependency>
 
