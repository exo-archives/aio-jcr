--- conflicted
+++ resolved
@@ -1,274 +1,258 @@
-/*
- * Copyright (C) 2003-2007 eXo Platform SAS.
- *
- * This program is free software; you can redistribute it and/or
- * modify it under the terms of the GNU Affero General Public License
- * as published by the Free Software Foundation; either version 3
- * of the License, or (at your option) any later version.
- *
- * This program is distributed in the hope that it will be useful,
- * but WITHOUT ANY WARRANTY; without even the implied warranty of
- * MERCHANTABILITY or FITNESS FOR A PARTICULAR PURPOSE.  See the
- * GNU General Public License for more details.
- *
- * You should have received a copy of the GNU General Public License
- * along with this program; if not, see<http://www.gnu.org/licenses/>.
- */
-package org.exoplatform.services.jcr.ext.organization;
-
-import org.exoplatform.services.jcr.ext.BaseStandaloneTest;
-import org.exoplatform.services.organization.Group;
-import org.exoplatform.services.organization.GroupHandler;
-import org.exoplatform.services.organization.OrganizationService;
-
-/**
- * Created by The eXo Platform SAS.
- * 
- * @author <a href="mailto:anatoliy.bazko@exoplatform.com.ua">Anatoliy Bazko</a>
- * @version $Id: TestOrganizationService.java 111 2008-11-11 11:11:11Z $
- */
-public class TestGroupHandlerImpl extends BaseStandaloneTest {
-
-  private GroupHandler        gHandler;
-
-  private OrganizationService organizationService;
-
-  /**
-   * {@inheritDoc}
-   */
-  public void setUp() throws Exception {
-    super.setUp();
-    organizationService = (OrganizationService) container.getComponentInstanceOfType(OrganizationService.class);
-    gHandler = organizationService.getGroupHandler();
-  }
-
-  /**
-   * Find group by id and check it properties.
-   */
-  public void testFindGroupById() throws Exception {
-    try {
-      Group g = gHandler.findGroupById("/platform/administrators");
-      assertNotNull(g);
-      assertEquals(g.getDescription(), "the /platform/administrators group");
-      assertEquals(g.getGroupName(), "administrators");
-      assertEquals(g.getId(), "/platform/administrators");
-      assertEquals(g.getLabel(), "Administrators");
-      assertEquals(g.getParentId(), "/platform");
-
-      assertNull(gHandler.findGroupById("/not-existed-group"));
-
-    } catch (Exception e) {
-      e.printStackTrace();
-      fail("Exception should not be thrown.");
-    }
-  }
-
-  /**
-   * Find group by id and check it properties.
-   */
-  public void testFindGroupsByUser() throws Exception {
-    try {
-      // Hibernate org service returns
-<<<<<<< HEAD
-      // [Group[/organization/management/executive-board|executive-board], Group[/platform/administrators|administrators], Group[/platform/users|users]]
-      // JCR returns
-      // [[groupId=/platform/administrators][groupName=administrators][parentId=/platform], 
-      // [groupId=/platform/users][groupName=users][parentId=/platform],
-      // [groupId=/organization/management/executive-board][groupName=executive-board][parentId=/organization/management], 
-      // [groupId=/organization/management/executive-board][groupName=executive-board][parentId=/organization/management], 
-      // [groupId=/organization/management/executive-board][groupName=executive-board][parentId=/organization/management]]
-      Collection g = gHandler.findGroupsOfUser("john");
-      assertTrue("user John are in 3 groups", g.size() == 3);
-=======
-      // [Group[/organization/management/executive-board|executive-board],
-      // Group[/platform/administrators|administrators], Group[/platform/users|users]]
-      // JCR returns
-      // [[groupId=/platform/administrators][groupName=administrators][parentId=/platform],
-      // [groupId=/platform/users][groupName=users][parentId=/platform],
-      // [groupId=/organization/management/executive-board][groupName=executive-board][parentId=/
-      // organization/management],
-      // [groupId=/organization/management/executive-board][groupName=executive-board][parentId=/
-      // organization/management],
-      // [groupId=/organization/management/executive-board][groupName=executive-board][parentId=/
-      // organization/management]]
-      assertEquals(gHandler.findGroupsOfUser("john").size(), 3);
->>>>>>> 74014a6d
-    } catch (Exception e) {
-      e.printStackTrace();
-      fail("Exception should not be thrown.");
-    }
-  }
-<<<<<<< HEAD
-  
-=======
-
->>>>>>> 74014a6d
-  /**
-   * Find groups by specific parent and check it count.
-   */
-  public void testFindGroups() throws Exception {
-    try {
-      assertEquals(gHandler.findGroups(null).size(), 4);
-      assertEquals(gHandler.findGroups(gHandler.findGroupById("/organization/operations")).size(),
-                   2);
-      assertEquals(gHandler.findGroups(gHandler.findGroupById("/organization/management/executive-board"))
-                           .size(),
-                   0);
-
-      // find from not existed group
-      createGroup("/organization/management/executive-board", "group1", "label", "desc");
-      Group g = gHandler.findGroupById("/organization/management/executive-board/group1");
-      gHandler.removeGroup(g, true);
-      assertEquals(gHandler.findGroups(g).size(), 0);
-
-    } catch (Exception e) {
-      e.printStackTrace();
-      fail("Exception should not be thrown.");
-    }
-  }
-
-  /**
-   * Get all groups and check it count.
-   */
-  public void testGetAllGroups() throws Exception {
-    try {
-      assertEquals(gHandler.getAllGroups().size(), 16);
-    } catch (Exception e) {
-      e.printStackTrace();
-      fail("Exception should not be thrown.");
-    }
-  }
-
-  /**
-   * Create new group and try to remove it.
-   */
-  public void testRemoveGroup() throws Exception {
-    try {
-      createGroup("/organization", "group1", "label", "desc");
-      createGroup("/organization/group1", "group2", "label", "desc");
-
-      gHandler.removeGroup(gHandler.findGroupById("/organization/group1"), true);
-      assertNull(gHandler.findGroupById("/organization/group1"));
-      assertNull(gHandler.findGroupById("/organization/group1/group2"));
-
-      // create in root
-      createGroup(null, "group1", "label", "desc");
-      createGroup("/group1", "group2", "label", "desc");
-
-      gHandler.removeGroup(gHandler.findGroupById("/group1"), true);
-      assertNull(gHandler.findGroupById("/group1"));
-      assertNull(gHandler.findGroupById("/group1/group2"));
-
-    } catch (Exception e) {
-      e.printStackTrace();
-      fail("Exception should not be thrown.");
-    }
-
-    try {
-      createGroup("/organization", "group1", "label", "desc");
-      gHandler.removeGroup(gHandler.findGroupById("/organization/group1"), true);
-      gHandler.removeGroup(gHandler.findGroupById("/organization/group1"), true);
-      fail("Exception should be thrown");
-    } catch (Exception e) {
-    }
-  }
-
-  /**
-   * Add child group.
-   */
-  public void testAddChild() throws Exception {
-    try {
-      Group parent = gHandler.createGroupInstance();
-      parent.setGroupName("parentGroup");
-
-      Group child = gHandler.createGroupInstance();
-      child.setGroupName("group");
-
-      try {
-        gHandler.addChild(parent, child, false);
-        fail("Exception should be thrown.");
-      } catch (Exception e) {
-      }
-
-      // add parent group
-      gHandler.addChild(null, parent, false);
-      assertNotNull(gHandler.findGroupById("/parentGroup"));
-
-      // add child group
-      gHandler.addChild(parent, child, false);
-      assertNotNull(gHandler.findGroupById("/parentGroup/group"));
-
-    } catch (Exception e) {
-      e.printStackTrace();
-      fail("Exception should not be thrown.");
-    } finally {
-      gHandler.removeGroup(gHandler.findGroupById("/parentGroup"), true);
-    }
-  }
-
-  /**
-   * Create group.
-   */
-  public void testCreateGroup() throws Exception {
-    try {
-      Group group = gHandler.createGroupInstance();
-      group.setGroupName("group");
-      gHandler.createGroup(group, true);
-      assertNotNull(gHandler.findGroupById("/group"));
-
-    } catch (Exception e) {
-      e.printStackTrace();
-      fail("Exception should not be thrown.");
-    } finally {
-      gHandler.removeGroup(gHandler.findGroupById("/group"), true);
-    }
-  }
-
-  /**
-   * Create new group, change properties and save. Then try to check it.
-   */
-  public void testSaveGroup() throws Exception {
-    try {
-      createGroup("/organization", "group1", "label", "desc");
-
-      Group g = gHandler.findGroupById("/organization/group1");
-      g.setDescription("newDesc");
-      gHandler.saveGroup(g, true);
-
-      // check
-      g = gHandler.findGroupById("/organization/group1");
-      assertEquals(g.getDescription(), "newDesc");
-
-    } catch (Exception e) {
-      e.printStackTrace();
-      fail("Exception should not be thrown.");
-    } finally {
-      gHandler.removeGroup(gHandler.findGroupById("/organization/group1"), true);
-    }
-  }
-
-  /**
-   * Create new group.
-   */
-  private void createGroup(String parentId, String name, String label, String desc) {
-    try {
-      Group parent = gHandler.findGroupById(parentId);
-
-      Group child = gHandler.createGroupInstance();
-      child.setGroupName(name);
-      child.setLabel(label);
-      child.setDescription(desc);
-      gHandler.addChild(parent, child, true);
-    } catch (Exception e) {
-      e.printStackTrace();
-      fail("Exception should not be thrown.");
-    }
-  }
-
-  /**
-   * {@inheritDoc}
-   */
-  protected void tearDown() throws Exception {
-    super.tearDown();
-  }
-}
+/*
+ * Copyright (C) 2003-2007 eXo Platform SAS.
+ *
+ * This program is free software; you can redistribute it and/or
+ * modify it under the terms of the GNU Affero General Public License
+ * as published by the Free Software Foundation; either version 3
+ * of the License, or (at your option) any later version.
+ *
+ * This program is distributed in the hope that it will be useful,
+ * but WITHOUT ANY WARRANTY; without even the implied warranty of
+ * MERCHANTABILITY or FITNESS FOR A PARTICULAR PURPOSE.  See the
+ * GNU General Public License for more details.
+ *
+ * You should have received a copy of the GNU General Public License
+ * along with this program; if not, see<http://www.gnu.org/licenses/>.
+ */
+package org.exoplatform.services.jcr.ext.organization;
+
+import org.exoplatform.services.jcr.ext.BaseStandaloneTest;
+import org.exoplatform.services.organization.Group;
+import org.exoplatform.services.organization.GroupHandler;
+import org.exoplatform.services.organization.OrganizationService;
+
+/**
+ * Created by The eXo Platform SAS.
+ * 
+ * @author <a href="mailto:anatoliy.bazko@exoplatform.com.ua">Anatoliy Bazko</a>
+ * @version $Id: TestOrganizationService.java 111 2008-11-11 11:11:11Z $
+ */
+public class TestGroupHandlerImpl extends BaseStandaloneTest {
+
+  private GroupHandler        gHandler;
+
+  private OrganizationService organizationService;
+
+  /**
+   * {@inheritDoc}
+   */
+  public void setUp() throws Exception {
+    super.setUp();
+    organizationService = (OrganizationService) container.getComponentInstanceOfType(OrganizationService.class);
+    gHandler = organizationService.getGroupHandler();
+  }
+
+  /**
+   * Find group by id and check it properties.
+   */
+  public void testFindGroupById() throws Exception {
+    try {
+      Group g = gHandler.findGroupById("/platform/administrators");
+      assertNotNull(g);
+      assertEquals(g.getDescription(), "the /platform/administrators group");
+      assertEquals(g.getGroupName(), "administrators");
+      assertEquals(g.getId(), "/platform/administrators");
+      assertEquals(g.getLabel(), "Administrators");
+      assertEquals(g.getParentId(), "/platform");
+
+      assertNull(gHandler.findGroupById("/not-existed-group"));
+
+    } catch (Exception e) {
+      e.printStackTrace();
+      fail("Exception should not be thrown.");
+    }
+  }
+
+  /**
+   * Find group by id and check it properties.
+   */
+  public void testFindGroupsByUser() throws Exception {
+    try {
+      // Hibernate org service returns
+      // [Group[/organization/management/executive-board|executive-board],
+      // Group[/platform/administrators|administrators], Group[/platform/users|users]]
+      // JCR returns
+      // [[groupId=/platform/administrators][groupName=administrators][parentId=/platform],
+      // [groupId=/platform/users][groupName=users][parentId=/platform],
+      // [groupId=/organization/management/executive-board][groupName=executive-board][parentId=/
+      // organization/management],
+      // [groupId=/organization/management/executive-board][groupName=executive-board][parentId=/
+      // organization/management],
+      // [groupId=/organization/management/executive-board][groupName=executive-board][parentId=/
+      // organization/management]]
+      assertEquals(gHandler.findGroupsOfUser("john").size(), 3);
+    } catch (Exception e) {
+      e.printStackTrace();
+      fail("Exception should not be thrown.");
+    }
+  }
+
+  /**
+   * Find groups by specific parent and check it count.
+   */
+  public void testFindGroups() throws Exception {
+    try {
+      assertEquals(gHandler.findGroups(null).size(), 4);
+      assertEquals(gHandler.findGroups(gHandler.findGroupById("/organization/operations")).size(),
+                   2);
+      assertEquals(gHandler.findGroups(gHandler.findGroupById("/organization/management/executive-board"))
+                           .size(),
+                   0);
+
+      // find from not existed group
+      createGroup("/organization/management/executive-board", "group1", "label", "desc");
+      Group g = gHandler.findGroupById("/organization/management/executive-board/group1");
+      gHandler.removeGroup(g, true);
+      assertEquals(gHandler.findGroups(g).size(), 0);
+
+    } catch (Exception e) {
+      e.printStackTrace();
+      fail("Exception should not be thrown.");
+    }
+  }
+
+  /**
+   * Get all groups and check it count.
+   */
+  public void testGetAllGroups() throws Exception {
+    try {
+      assertEquals(gHandler.getAllGroups().size(), 16);
+    } catch (Exception e) {
+      e.printStackTrace();
+      fail("Exception should not be thrown.");
+    }
+  }
+
+  /**
+   * Create new group and try to remove it.
+   */
+  public void testRemoveGroup() throws Exception {
+    try {
+      createGroup("/organization", "group1", "label", "desc");
+      createGroup("/organization/group1", "group2", "label", "desc");
+
+      gHandler.removeGroup(gHandler.findGroupById("/organization/group1"), true);
+      assertNull(gHandler.findGroupById("/organization/group1"));
+      assertNull(gHandler.findGroupById("/organization/group1/group2"));
+
+      // create in root
+      createGroup(null, "group1", "label", "desc");
+      createGroup("/group1", "group2", "label", "desc");
+
+      gHandler.removeGroup(gHandler.findGroupById("/group1"), true);
+      assertNull(gHandler.findGroupById("/group1"));
+      assertNull(gHandler.findGroupById("/group1/group2"));
+
+    } catch (Exception e) {
+      e.printStackTrace();
+      fail("Exception should not be thrown.");
+    }
+
+    try {
+      createGroup("/organization", "group1", "label", "desc");
+      gHandler.removeGroup(gHandler.findGroupById("/organization/group1"), true);
+      gHandler.removeGroup(gHandler.findGroupById("/organization/group1"), true);
+      fail("Exception should be thrown");
+    } catch (Exception e) {
+    }
+  }
+
+  /**
+   * Add child group.
+   */
+  public void testAddChild() throws Exception {
+    try {
+      Group parent = gHandler.createGroupInstance();
+      parent.setGroupName("parentGroup");
+
+      Group child = gHandler.createGroupInstance();
+      child.setGroupName("group");
+
+      try {
+        gHandler.addChild(parent, child, false);
+        fail("Exception should be thrown.");
+      } catch (Exception e) {
+      }
+
+      // add parent group
+      gHandler.addChild(null, parent, false);
+      assertNotNull(gHandler.findGroupById("/parentGroup"));
+
+      // add child group
+      gHandler.addChild(parent, child, false);
+      assertNotNull(gHandler.findGroupById("/parentGroup/group"));
+
+    } catch (Exception e) {
+      e.printStackTrace();
+      fail("Exception should not be thrown.");
+    } finally {
+      gHandler.removeGroup(gHandler.findGroupById("/parentGroup"), true);
+    }
+  }
+
+  /**
+   * Create group.
+   */
+  public void testCreateGroup() throws Exception {
+    try {
+      Group group = gHandler.createGroupInstance();
+      group.setGroupName("group");
+      gHandler.createGroup(group, true);
+      assertNotNull(gHandler.findGroupById("/group"));
+
+    } catch (Exception e) {
+      e.printStackTrace();
+      fail("Exception should not be thrown.");
+    } finally {
+      gHandler.removeGroup(gHandler.findGroupById("/group"), true);
+    }
+  }
+
+  /**
+   * Create new group, change properties and save. Then try to check it.
+   */
+  public void testSaveGroup() throws Exception {
+    try {
+      createGroup("/organization", "group1", "label", "desc");
+
+      Group g = gHandler.findGroupById("/organization/group1");
+      g.setDescription("newDesc");
+      gHandler.saveGroup(g, true);
+
+      // check
+      g = gHandler.findGroupById("/organization/group1");
+      assertEquals(g.getDescription(), "newDesc");
+
+    } catch (Exception e) {
+      e.printStackTrace();
+      fail("Exception should not be thrown.");
+    } finally {
+      gHandler.removeGroup(gHandler.findGroupById("/organization/group1"), true);
+    }
+  }
+
+  /**
+   * Create new group.
+   */
+  private void createGroup(String parentId, String name, String label, String desc) {
+    try {
+      Group parent = gHandler.findGroupById(parentId);
+
+      Group child = gHandler.createGroupInstance();
+      child.setGroupName(name);
+      child.setLabel(label);
+      child.setDescription(desc);
+      gHandler.addChild(parent, child, true);
+    } catch (Exception e) {
+      e.printStackTrace();
+      fail("Exception should not be thrown.");
+    }
+  }
+
+  /**
+   * {@inheritDoc}
+   */
+  protected void tearDown() throws Exception {
+    super.tearDown();
+  }
+}