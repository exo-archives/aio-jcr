--- conflicted
+++ resolved
@@ -1,416 +1,412 @@
-/*
- * Copyright (C) 2003-2008 eXo Platform SAS.
- *
- * This program is free software; you can redistribute it and/or
- * modify it under the terms of the GNU Affero General Public License
- * as published by the Free Software Foundation; either version 3
- * of the License, or (at your option) any later version.
- *
- * This program is distributed in the hope that it will be useful,
- * but WITHOUT ANY WARRANTY; without even the implied warranty of
- * MERCHANTABILITY or FITNESS FOR A PARTICULAR PURPOSE.  See the
- * GNU General Public License for more details.
- *
- * You should have received a copy of the GNU General Public License
- * along with this program; if not, see<http://www.gnu.org/licenses/>.
- */
-package org.exoplatform.services.jcr.ext.organization;
-
-import java.util.Collection;
-import java.util.List;
-
-import org.exoplatform.commons.utils.PageList;
-import org.exoplatform.services.jcr.ext.BaseStandaloneTest;
-import org.exoplatform.services.organization.Group;
-import org.exoplatform.services.organization.GroupHandler;
-import org.exoplatform.services.organization.Membership;
-import org.exoplatform.services.organization.MembershipHandler;
-import org.exoplatform.services.organization.MembershipType;
-import org.exoplatform.services.organization.MembershipTypeHandler;
-import org.exoplatform.services.organization.OrganizationService;
-import org.exoplatform.services.organization.Query;
-import org.exoplatform.services.organization.User;
-import org.exoplatform.services.organization.UserHandler;
-
-/**
- * Created by The eXo Platform SAS Author : Hoa Pham hoapham@exoplatform.com,phamvuxuanhoa@yahoo.com
- * Oct 27, 2005
- */
-
-public class TestOrganizationService extends BaseStandaloneTest {
-
-  static String                 Group1 = "Group1";
-
-  static String                 Group2 = "Group2";
-
-  static String                 Benj   = "Benj";
-
-  static String                 Tuan   = "Tuan";
-
-  private GroupHandler          gHandler;
-
-  private MembershipHandler     mHandler;
-
-  private UserHandler           uHandler;
-
-  private MembershipTypeHandler mtHandler;
-
-  private OrganizationService   organizationService;
-
-  public void setUp() throws Exception {
-    super.setUp();
-
-    organizationService = (OrganizationService) container.getComponentInstanceOfType(OrganizationService.class);
-
-    gHandler = organizationService.getGroupHandler();
-    uHandler = organizationService.getUserHandler();
-    mHandler = organizationService.getMembershipHandler();
-    mtHandler = organizationService.getMembershipTypeHandler();
-
-  }
-
-  public void tearDown() throws Exception {
-    System.err.println("##############################################################");
-
-    super.tearDown();
-  }
-
-  public void testUserPageSize() throws Exception {
-    /* Create an user with UserName: test */
-    String USER = "test";
-    int s = 20;
-
-    for (int i = 0; i < s; i++)
-      createUser(USER + "_" + String.valueOf(i));
-    Query query = new Query();
-    PageList users = uHandler.findUsers(query);
-    System.out.println("\n\n\n\n\n\n size: " + users.getAvailablePage());
-
-    List list = users.getPage(1);
-    for (Object ele : list) {
-      User u = (User) ele;
-      System.out.println(u.getUserName() + " and " + u.getEmail());
-    }
-    System.out.println("\n\n\n\n page 2:");
-    list = users.getPage(2);
-    System.out.println("size : " + list.size());
-    for (Object ele : list) {
-      User u = (User) ele;
-      System.out.println(u.getUserName() + " and " + u.getEmail());
-    }
-    System.out.println("\n\n\n\n");
-
-    for (int i = 0; i < s; i++) {
-      uHandler.removeUser(USER + "_" + String.valueOf(i), true);
-    }
-  }
-
-  public void testUser() throws Exception {
-    /* Create an user with UserName: test */
-    String USER = "testUser";
-
-    createUser(USER);
-
-    User u = uHandler.findUserByName(USER);
-    assertTrue("Found user instance", u != null);
-    assertEquals("Expect user name is: ", USER, u.getUserName());
-
-    // UserProfile up = profileHandler_.findUserProfileByName(USER);
-    // assertTrue("Expect user profile is found: ", up != null);
-
-    Query query = new Query();
-    PageList users = uHandler.findUsers(query);
-    assertTrue("Expect 6 user found ", users.getAvailable() == 6);
-
-    /* Update user's information */
-    u.setFirstName("Exo(Update)");
-    uHandler.saveUser(u, false);
-    // up.getUserInfoMap().put("user.gender", "male");
-    // profileHandler_.saveUserProfile(up, true);
-    // up = profileHandler_.findUserProfileByName(USER);
-    assertEquals("expect first name is", "Exo(Update)", u.getFirstName());
-    // assertEquals("Expect profile is updated: user.gender is ", "male", up.getUserInfoMap()
-    // .get("user.gender"));
-
-    PageList piterator = uHandler.getUserPageList(10);
-    // assertTrue (piterator.currentPage().size() == 2) ;
-    assertEquals(6, piterator.currentPage().size()); // [PN] was 2, but from
-    // where?
-
-    /*
-     * Remove a user: Expect result: user and it's profile will be removed
-     */
-    uHandler.removeUser(USER, true);
-    assertEquals("User: USER is removed: ", null, uHandler.findUserByName(USER));
-  }
-
-  public void testGroup() throws Exception {
-    /* Create a parent group with name is: GroupParent */
-    String parentName = "GroupParent";
-    Group groupParent = gHandler.createGroupInstance();
-    groupParent.setGroupName(parentName);
-    groupParent.setDescription("This is description");
-    gHandler.createGroup(groupParent, true);
-    assertTrue(((Group) groupParent).getId() != null); // [PN] was GroupImpl of
-    // jdbc, caused a class
-    // cast exc.
-    groupParent = gHandler.findGroupById(groupParent.getId());
-    assertEquals(groupParent.getGroupName(), "GroupParent");
-
-    /* Create a child group with name: Group1 */
-    Group groupChild = gHandler.createGroupInstance();
-    groupChild.setGroupName(Group1);
-    gHandler.addChild(groupParent, groupChild, true);
-    groupChild = gHandler.findGroupById(groupParent.getId() + "/" + groupChild.getGroupName());
-    assertEquals(groupChild.getParentId(), groupParent.getId());
-    assertEquals("Expect group child's name is: ", Group1, groupChild.getGroupName());
-
-    /* Update groupChild's information */
-    groupChild.setLabel("GroupRenamed");
-    groupChild.setDescription("new description ");
-    gHandler.saveGroup(groupChild, true);
-    assertEquals(gHandler.findGroupById(groupChild.getId()).getLabel(), "GroupRenamed");
-
-    /* Create a group child with name is: Group2 */
-    groupChild = gHandler.createGroupInstance();
-    groupChild.setGroupName(Group2);
-    gHandler.addChild(groupParent, groupChild, true);
-    groupChild = gHandler.findGroupById(groupParent.getId() + "/" + groupChild.getGroupName());
-    assertEquals(groupChild.getParentId(), groupParent.getId());
-    assertEquals("Expect group child's name is: ", Group2, groupChild.getGroupName());
-
-    /*
-     * find all child group in groupParent Expect result: 2 child group: group1,
-     * group2
-     */
-    Collection groups = gHandler.findGroups(groupParent);
-    assertEquals("Expect number of child group in parent group is: ", 2, groups.size());
-    Object arraygroups[] = groups.toArray();
-    assertEquals("Expect child group's name is: ", Group1, ((Group) arraygroups[0]).getGroupName());
-    assertEquals("Expect child group's name is: ", Group2, ((Group) arraygroups[1]).getGroupName());
-
-    /* Remove a groupchild */
-    gHandler.removeGroup(gHandler.findGroupById("/" + parentName + "/" + Group1), true);
-    assertEquals("Expect child group has been removed: ",
-                 null,
-                 gHandler.findGroupById("/" + Group1));
-    assertEquals("Expect only 1 child group in parent group", 1, gHandler.findGroups(groupParent)
-                                                                         .size());
-
-    /* Remove Parent group, all it's group child will be removed */
-    gHandler.removeGroup(groupParent, true);
-    assertEquals("Expect ParentGroup is removed:",
-                 null,
-                 gHandler.findGroupById(groupParent.getId()));
-    assertEquals("Expect all child group is removed: ", 0, gHandler.findGroups(groupParent).size());
-  }
-
-  public void testMembershipType() throws Exception {
-    /* Create a membershipType */
-    String testType = "testType";
-    MembershipType mt = mtHandler.createMembershipTypeInstance();
-    mt.setName(testType);
-    mt.setDescription("This is a test");
-    mt.setOwner("exo");
-    mtHandler.createMembershipType(mt, true);
-    assertEquals("Expect mebershiptype is:", testType, mtHandler.findMembershipType(testType)
-                                                                .getName());
-
-    /* Update MembershipType's information */
-    String desc = "This is a test (update)";
-    mt.setDescription(desc);
-    mtHandler.saveMembershipType(mt, true);
-    assertEquals("Expect membershiptype's description",
-                 desc,
-                 mtHandler.findMembershipType(testType).getDescription());
-
-    /* create another membershipType */
-    mt = mtHandler.createMembershipTypeInstance();
-    mt.setName("anothertype");
-    mt.setOwner("exo");
-    mtHandler.createMembershipType(mt, true);
-
-    /*
-     * find all membership type Expect result: 3 membershipType:
-     * "testmembership", "anothertype" and "member"(default membership type)
-     */
-    Collection ms = mtHandler.findMembershipTypes();
-    assertEquals("Expect 5 membership in collection: ", 5, ms.size());
-
-    /* remove "testmembership" */
-    mtHandler.removeMembershipType(testType, true);
-    assertEquals("Membership type has been removed:", null, mtHandler.findMembershipType(testType));
-    assertEquals("Expect 4 membership in collection: ", 4, mtHandler.findMembershipTypes().size());
-
-    /* remove "anothertype" */
-    mtHandler.removeMembershipType("anothertype", true);
-    assertEquals("Membership type has been removed:",
-                 null,
-                 mtHandler.findMembershipType("anothertype"));
-    assertEquals("Expect 3 membership in collection: ", 3, mtHandler.findMembershipTypes().size());
-    /* All membershipType was removed(except default membership) */
-  }
-
-  public void testMembership() throws Exception {
-    /* Create 2 user: benj and tuan */
-    createUser(Benj);
-    createUser(Tuan);
-    User user = uHandler.findUserByName(Benj);
-    User user2 = uHandler.findUserByName(Tuan);
-
-    /* Create "Group1" */
-    Group group = gHandler.createGroupInstance();
-    group.setGroupName(Group1);
-    gHandler.createGroup(group, true);
-    /* Create "Group2" */
-    group = gHandler.createGroupInstance();
-    group.setGroupName(Group2);
-    gHandler.createGroup(group, true);
-
-    /* Create membership1 and assign Benj to "Group1" with this membership */
-    String testType = "testmembership";
-    MembershipType mt = mtHandler.createMembershipTypeInstance();
-    mt.setName(testType);
-    mtHandler.createMembershipType(mt, true);
-
-    mHandler.linkMembership(user, gHandler.findGroupById("/" + Group1), mt, true);
-    mHandler.linkMembership(user, gHandler.findGroupById("/" + Group2), mt, true);
-    mHandler.linkMembership(user2, gHandler.findGroupById("/" + Group2), mt, true);
-
-    mt = mtHandler.createMembershipTypeInstance();
-    mt.setName("membershipType2");
-    mtHandler.createMembershipType(mt, true);
-    mHandler.linkMembership(user, gHandler.findGroupById("/" + Group2), mt, true);
-
-    mt = mtHandler.createMembershipTypeInstance();
-    mt.setName("membershipType3");
-    mtHandler.createMembershipType(mt, true);
-    mHandler.linkMembership(user, gHandler.findGroupById("/" + Group2), mt, true);
-
-    /*
-     * find all memberships in group2 Expect result: 4 membership: 3 for
-     * Benj(testmebership, membershipType2, membershipType3) : 1 for
-     * Tuan(testmembership)
-     */
-    System.out.println(" --------- find memberships by group -------------");
-    Collection<Membership> mems = mHandler.findMembershipsByGroup(gHandler.findGroupById("/"
-        + Group2));
-    assertEquals("Expect number of membership in group 4 is: ", 4, mems.size());
-
-    /*
-     * find all memberships in "Group2" relate with Benj Expect result: 3
-     * membership
-     */
-    System.out.println(" --------- find memberships by user and group--------------");
-    mems = mHandler.findMembershipsByUserAndGroup(Benj, "/" + Group2);
-    assertEquals("Expect number of membership in " + Group2 + " relate with benj is: ",
-                 3,
-                 mems.size());
-
-    /*
-     * find all memberships of Benj in all group Expect result: 5 membership: 3
-     * memberships in "Group2", 1 membership in "Users" (default) : 1 membership
-     * in "group1"
-     */
-    System.out.println(" --------- find memberships by user-------------");
-    mems = mHandler.findMembershipsByUser(Benj);
-    assertEquals("expect membership is: ", 4, mems.size());
-
-    /*
-     * find memberships of Benj in "Group2" with membership type: testType
-     * Expect result: 1 membership with membershipType is "testType"
-     * (testmembership)
-     */
-    System.out.println("---------- find membership by User, Group and Type-----------");
-    Membership membership = mHandler.findMembershipByUserGroupAndType(Benj, "/" + Group2, testType);
-    assertTrue("Expect membership is found:", membership != null);
-    assertEquals("Expect membership type is: ", testType, membership.getMembershipType());
-    assertEquals("Expect groupId of this membership is: ", "/" + Group2, membership.getGroupId());
-    assertEquals("Expect user of this membership is: ", Benj, membership.getUserName());
-
-    /*
-     * find all groups of Benj Expect result: 3 group: "Group1", "Group2" and
-     * "user" ("user" is default group)
-     */
-    System.out.println(" --------- find groups by user -------------");
-<<<<<<< HEAD
-    Collection<Group> groups = groupHandler_.findGroupsOfUser(Benj);
-=======
-    Collection<Group> groups = gHandler.findGroupsOfUser(Benj);
->>>>>>> 74014a6d
-    assertEquals("expect group is: ", 2, groups.size()); // PN 28.11.2008, fix to 2 was 4
-
-    /*
-     * find all groups has membership type "TYPE" relate with Benj expect
-     * result: 2 group: "Group1" and "Group2"
-     */
-    System.out.println("---------- find group of a user by membership-----------");
-    groups = gHandler.findGroupByMembership(Benj, testType);
-    assertEquals("expect group is: ", 2, groups.size());
-
-    /* remove a membership */
-    System.out.println("----------------- removed a membership ---------------------");
-    String memId = mHandler.findMembershipByUserGroupAndType(Benj, "/" + Group2, "membershipType3")
-                           .getId();
-    mHandler.removeMembership(memId, true);
-    assertTrue("Membership was removed: ", mHandler.findMembershipByUserGroupAndType(Benj, "/"
-        + Group2, "membershipType3") == null);
-
-    /*
-     * remove a user Expect result: all membership related with user will be
-     * remove
-     */
-    System.out.println("----------------- removed a user----------------------");
-    uHandler.removeUser(Tuan, true);
-    assertTrue("This user was removed", uHandler.findUserByName(Tuan) == null);
-    mems = mHandler.findMembershipsByUser(Tuan);
-    // assertTrue("All membership related with this user was removed:", mems.isEmpty());
-
-    /*
-     * Remove a group Expect result: all membership associate with this group
-     * will be removed
-     */
-    System.out.println("----------------- removed a group------------");
-    gHandler.removeGroup(gHandler.findGroupById("/" + Group1), true);
-    assertTrue("This group was removed", gHandler.findGroupById("/" + Group1) == null);
-
-    /*
-     * Remove a MembershipType Expect result: All membership have this type will
-     * be removed
-     */
-
-    System.out.println("----------------- removed a membershipType------------");
-    mtHandler.removeMembershipType(testType, true);
-    assertTrue("This membershipType was removed: ", mtHandler.findMembershipType(testType) == null);
-    // Check all memberships associate with all groups
-    // * to guarantee that no membership associate with removed membershipType
-    groups = gHandler.getAllGroups();
-    for (Group g : groups) {
-      mems = mHandler.findMembershipsByGroup(g);
-      for (Membership m : mems) {
-        assertFalse("MembershipType of this membership is not: " + testType,
-                    m.getMembershipType().equalsIgnoreCase(testType));
-      }
-    }
-
-    System.out.println("----------------- removed a othes entities------------");
-    mtHandler.removeMembershipType("membershipType3", true);
-    mtHandler.removeMembershipType("membershipType2", true);
-    gHandler.removeGroup(gHandler.findGroupById("/" + Group2), true);
-    uHandler.removeUser(Benj, true);
-  }
-
-  private void createUser(String userName) throws Exception {
-    try {
-      User u = uHandler.createUserInstance(userName);
-      u.setEmail("email@test");
-      u.setFirstName("first");
-      u.setLastName("last");
-      u.setPassword("pwd");
-      uHandler.createUser(u, true);
-    } catch (Exception e) {
-      e.printStackTrace();
-      fail("Exception should not be thrown.");
-    }
-  }
-}
+/*
+ * Copyright (C) 2003-2008 eXo Platform SAS.
+ *
+ * This program is free software; you can redistribute it and/or
+ * modify it under the terms of the GNU Affero General Public License
+ * as published by the Free Software Foundation; either version 3
+ * of the License, or (at your option) any later version.
+ *
+ * This program is distributed in the hope that it will be useful,
+ * but WITHOUT ANY WARRANTY; without even the implied warranty of
+ * MERCHANTABILITY or FITNESS FOR A PARTICULAR PURPOSE.  See the
+ * GNU General Public License for more details.
+ *
+ * You should have received a copy of the GNU General Public License
+ * along with this program; if not, see<http://www.gnu.org/licenses/>.
+ */
+package org.exoplatform.services.jcr.ext.organization;
+
+import java.util.Collection;
+import java.util.List;
+
+import org.exoplatform.commons.utils.PageList;
+import org.exoplatform.services.jcr.ext.BaseStandaloneTest;
+import org.exoplatform.services.organization.Group;
+import org.exoplatform.services.organization.GroupHandler;
+import org.exoplatform.services.organization.Membership;
+import org.exoplatform.services.organization.MembershipHandler;
+import org.exoplatform.services.organization.MembershipType;
+import org.exoplatform.services.organization.MembershipTypeHandler;
+import org.exoplatform.services.organization.OrganizationService;
+import org.exoplatform.services.organization.Query;
+import org.exoplatform.services.organization.User;
+import org.exoplatform.services.organization.UserHandler;
+
+/**
+ * Created by The eXo Platform SAS Author : Hoa Pham hoapham@exoplatform.com,phamvuxuanhoa@yahoo.com
+ * Oct 27, 2005
+ */
+
+public class TestOrganizationService extends BaseStandaloneTest {
+
+  static String                 Group1 = "Group1";
+
+  static String                 Group2 = "Group2";
+
+  static String                 Benj   = "Benj";
+
+  static String                 Tuan   = "Tuan";
+
+  private GroupHandler          gHandler;
+
+  private MembershipHandler     mHandler;
+
+  private UserHandler           uHandler;
+
+  private MembershipTypeHandler mtHandler;
+
+  private OrganizationService   organizationService;
+
+  public void setUp() throws Exception {
+    super.setUp();
+
+    organizationService = (OrganizationService) container.getComponentInstanceOfType(OrganizationService.class);
+
+    gHandler = organizationService.getGroupHandler();
+    uHandler = organizationService.getUserHandler();
+    mHandler = organizationService.getMembershipHandler();
+    mtHandler = organizationService.getMembershipTypeHandler();
+
+  }
+
+  public void tearDown() throws Exception {
+    System.err.println("##############################################################");
+
+    super.tearDown();
+  }
+
+  public void testUserPageSize() throws Exception {
+    /* Create an user with UserName: test */
+    String USER = "test";
+    int s = 20;
+
+    for (int i = 0; i < s; i++)
+      createUser(USER + "_" + String.valueOf(i));
+    Query query = new Query();
+    PageList users = uHandler.findUsers(query);
+    System.out.println("\n\n\n\n\n\n size: " + users.getAvailablePage());
+
+    List list = users.getPage(1);
+    for (Object ele : list) {
+      User u = (User) ele;
+      System.out.println(u.getUserName() + " and " + u.getEmail());
+    }
+    System.out.println("\n\n\n\n page 2:");
+    list = users.getPage(2);
+    System.out.println("size : " + list.size());
+    for (Object ele : list) {
+      User u = (User) ele;
+      System.out.println(u.getUserName() + " and " + u.getEmail());
+    }
+    System.out.println("\n\n\n\n");
+
+    for (int i = 0; i < s; i++) {
+      uHandler.removeUser(USER + "_" + String.valueOf(i), true);
+    }
+  }
+
+  public void testUser() throws Exception {
+    /* Create an user with UserName: test */
+    String USER = "testUser";
+
+    createUser(USER);
+
+    User u = uHandler.findUserByName(USER);
+    assertTrue("Found user instance", u != null);
+    assertEquals("Expect user name is: ", USER, u.getUserName());
+
+    // UserProfile up = profileHandler_.findUserProfileByName(USER);
+    // assertTrue("Expect user profile is found: ", up != null);
+
+    Query query = new Query();
+    PageList users = uHandler.findUsers(query);
+    assertTrue("Expect 6 user found ", users.getAvailable() == 6);
+
+    /* Update user's information */
+    u.setFirstName("Exo(Update)");
+    uHandler.saveUser(u, false);
+    // up.getUserInfoMap().put("user.gender", "male");
+    // profileHandler_.saveUserProfile(up, true);
+    // up = profileHandler_.findUserProfileByName(USER);
+    assertEquals("expect first name is", "Exo(Update)", u.getFirstName());
+    // assertEquals("Expect profile is updated: user.gender is ", "male", up.getUserInfoMap()
+    // .get("user.gender"));
+
+    PageList piterator = uHandler.getUserPageList(10);
+    // assertTrue (piterator.currentPage().size() == 2) ;
+    assertEquals(6, piterator.currentPage().size()); // [PN] was 2, but from
+    // where?
+
+    /*
+     * Remove a user: Expect result: user and it's profile will be removed
+     */
+    uHandler.removeUser(USER, true);
+    assertEquals("User: USER is removed: ", null, uHandler.findUserByName(USER));
+  }
+
+  public void testGroup() throws Exception {
+    /* Create a parent group with name is: GroupParent */
+    String parentName = "GroupParent";
+    Group groupParent = gHandler.createGroupInstance();
+    groupParent.setGroupName(parentName);
+    groupParent.setDescription("This is description");
+    gHandler.createGroup(groupParent, true);
+    assertTrue(((Group) groupParent).getId() != null); // [PN] was GroupImpl of
+    // jdbc, caused a class
+    // cast exc.
+    groupParent = gHandler.findGroupById(groupParent.getId());
+    assertEquals(groupParent.getGroupName(), "GroupParent");
+
+    /* Create a child group with name: Group1 */
+    Group groupChild = gHandler.createGroupInstance();
+    groupChild.setGroupName(Group1);
+    gHandler.addChild(groupParent, groupChild, true);
+    groupChild = gHandler.findGroupById(groupParent.getId() + "/" + groupChild.getGroupName());
+    assertEquals(groupChild.getParentId(), groupParent.getId());
+    assertEquals("Expect group child's name is: ", Group1, groupChild.getGroupName());
+
+    /* Update groupChild's information */
+    groupChild.setLabel("GroupRenamed");
+    groupChild.setDescription("new description ");
+    gHandler.saveGroup(groupChild, true);
+    assertEquals(gHandler.findGroupById(groupChild.getId()).getLabel(), "GroupRenamed");
+
+    /* Create a group child with name is: Group2 */
+    groupChild = gHandler.createGroupInstance();
+    groupChild.setGroupName(Group2);
+    gHandler.addChild(groupParent, groupChild, true);
+    groupChild = gHandler.findGroupById(groupParent.getId() + "/" + groupChild.getGroupName());
+    assertEquals(groupChild.getParentId(), groupParent.getId());
+    assertEquals("Expect group child's name is: ", Group2, groupChild.getGroupName());
+
+    /*
+     * find all child group in groupParent Expect result: 2 child group: group1,
+     * group2
+     */
+    Collection groups = gHandler.findGroups(groupParent);
+    assertEquals("Expect number of child group in parent group is: ", 2, groups.size());
+    Object arraygroups[] = groups.toArray();
+    assertEquals("Expect child group's name is: ", Group1, ((Group) arraygroups[0]).getGroupName());
+    assertEquals("Expect child group's name is: ", Group2, ((Group) arraygroups[1]).getGroupName());
+
+    /* Remove a groupchild */
+    gHandler.removeGroup(gHandler.findGroupById("/" + parentName + "/" + Group1), true);
+    assertEquals("Expect child group has been removed: ",
+                 null,
+                 gHandler.findGroupById("/" + Group1));
+    assertEquals("Expect only 1 child group in parent group", 1, gHandler.findGroups(groupParent)
+                                                                         .size());
+
+    /* Remove Parent group, all it's group child will be removed */
+    gHandler.removeGroup(groupParent, true);
+    assertEquals("Expect ParentGroup is removed:",
+                 null,
+                 gHandler.findGroupById(groupParent.getId()));
+    assertEquals("Expect all child group is removed: ", 0, gHandler.findGroups(groupParent).size());
+  }
+
+  public void testMembershipType() throws Exception {
+    /* Create a membershipType */
+    String testType = "testType";
+    MembershipType mt = mtHandler.createMembershipTypeInstance();
+    mt.setName(testType);
+    mt.setDescription("This is a test");
+    mt.setOwner("exo");
+    mtHandler.createMembershipType(mt, true);
+    assertEquals("Expect mebershiptype is:", testType, mtHandler.findMembershipType(testType)
+                                                                .getName());
+
+    /* Update MembershipType's information */
+    String desc = "This is a test (update)";
+    mt.setDescription(desc);
+    mtHandler.saveMembershipType(mt, true);
+    assertEquals("Expect membershiptype's description",
+                 desc,
+                 mtHandler.findMembershipType(testType).getDescription());
+
+    /* create another membershipType */
+    mt = mtHandler.createMembershipTypeInstance();
+    mt.setName("anothertype");
+    mt.setOwner("exo");
+    mtHandler.createMembershipType(mt, true);
+
+    /*
+     * find all membership type Expect result: 3 membershipType:
+     * "testmembership", "anothertype" and "member"(default membership type)
+     */
+    Collection ms = mtHandler.findMembershipTypes();
+    assertEquals("Expect 5 membership in collection: ", 5, ms.size());
+
+    /* remove "testmembership" */
+    mtHandler.removeMembershipType(testType, true);
+    assertEquals("Membership type has been removed:", null, mtHandler.findMembershipType(testType));
+    assertEquals("Expect 4 membership in collection: ", 4, mtHandler.findMembershipTypes().size());
+
+    /* remove "anothertype" */
+    mtHandler.removeMembershipType("anothertype", true);
+    assertEquals("Membership type has been removed:",
+                 null,
+                 mtHandler.findMembershipType("anothertype"));
+    assertEquals("Expect 3 membership in collection: ", 3, mtHandler.findMembershipTypes().size());
+    /* All membershipType was removed(except default membership) */
+  }
+
+  public void testMembership() throws Exception {
+    /* Create 2 user: benj and tuan */
+    createUser(Benj);
+    createUser(Tuan);
+    User user = uHandler.findUserByName(Benj);
+    User user2 = uHandler.findUserByName(Tuan);
+
+    /* Create "Group1" */
+    Group group = gHandler.createGroupInstance();
+    group.setGroupName(Group1);
+    gHandler.createGroup(group, true);
+    /* Create "Group2" */
+    group = gHandler.createGroupInstance();
+    group.setGroupName(Group2);
+    gHandler.createGroup(group, true);
+
+    /* Create membership1 and assign Benj to "Group1" with this membership */
+    String testType = "testmembership";
+    MembershipType mt = mtHandler.createMembershipTypeInstance();
+    mt.setName(testType);
+    mtHandler.createMembershipType(mt, true);
+
+    mHandler.linkMembership(user, gHandler.findGroupById("/" + Group1), mt, true);
+    mHandler.linkMembership(user, gHandler.findGroupById("/" + Group2), mt, true);
+    mHandler.linkMembership(user2, gHandler.findGroupById("/" + Group2), mt, true);
+
+    mt = mtHandler.createMembershipTypeInstance();
+    mt.setName("membershipType2");
+    mtHandler.createMembershipType(mt, true);
+    mHandler.linkMembership(user, gHandler.findGroupById("/" + Group2), mt, true);
+
+    mt = mtHandler.createMembershipTypeInstance();
+    mt.setName("membershipType3");
+    mtHandler.createMembershipType(mt, true);
+    mHandler.linkMembership(user, gHandler.findGroupById("/" + Group2), mt, true);
+
+    /*
+     * find all memberships in group2 Expect result: 4 membership: 3 for
+     * Benj(testmebership, membershipType2, membershipType3) : 1 for
+     * Tuan(testmembership)
+     */
+    System.out.println(" --------- find memberships by group -------------");
+    Collection<Membership> mems = mHandler.findMembershipsByGroup(gHandler.findGroupById("/"
+        + Group2));
+    assertEquals("Expect number of membership in group 4 is: ", 4, mems.size());
+
+    /*
+     * find all memberships in "Group2" relate with Benj Expect result: 3
+     * membership
+     */
+    System.out.println(" --------- find memberships by user and group--------------");
+    mems = mHandler.findMembershipsByUserAndGroup(Benj, "/" + Group2);
+    assertEquals("Expect number of membership in " + Group2 + " relate with benj is: ",
+                 3,
+                 mems.size());
+
+    /*
+     * find all memberships of Benj in all group Expect result: 5 membership: 3
+     * memberships in "Group2", 1 membership in "Users" (default) : 1 membership
+     * in "group1"
+     */
+    System.out.println(" --------- find memberships by user-------------");
+    mems = mHandler.findMembershipsByUser(Benj);
+    assertEquals("expect membership is: ", 4, mems.size());
+
+    /*
+     * find memberships of Benj in "Group2" with membership type: testType
+     * Expect result: 1 membership with membershipType is "testType"
+     * (testmembership)
+     */
+    System.out.println("---------- find membership by User, Group and Type-----------");
+    Membership membership = mHandler.findMembershipByUserGroupAndType(Benj, "/" + Group2, testType);
+    assertTrue("Expect membership is found:", membership != null);
+    assertEquals("Expect membership type is: ", testType, membership.getMembershipType());
+    assertEquals("Expect groupId of this membership is: ", "/" + Group2, membership.getGroupId());
+    assertEquals("Expect user of this membership is: ", Benj, membership.getUserName());
+
+    /*
+     * find all groups of Benj Expect result: 3 group: "Group1", "Group2" and
+     * "user" ("user" is default group)
+     */
+    System.out.println(" --------- find groups by user -------------");
+    Collection<Group> groups = gHandler.findGroupsOfUser(Benj);
+    assertEquals("expect group is: ", 2, groups.size()); // PN 28.11.2008, fix to 2 was 4
+
+    /*
+     * find all groups has membership type "TYPE" relate with Benj expect
+     * result: 2 group: "Group1" and "Group2"
+     */
+    System.out.println("---------- find group of a user by membership-----------");
+    groups = gHandler.findGroupByMembership(Benj, testType);
+    assertEquals("expect group is: ", 2, groups.size());
+
+    /* remove a membership */
+    System.out.println("----------------- removed a membership ---------------------");
+    String memId = mHandler.findMembershipByUserGroupAndType(Benj, "/" + Group2, "membershipType3")
+                           .getId();
+    mHandler.removeMembership(memId, true);
+    assertTrue("Membership was removed: ", mHandler.findMembershipByUserGroupAndType(Benj, "/"
+        + Group2, "membershipType3") == null);
+
+    /*
+     * remove a user Expect result: all membership related with user will be
+     * remove
+     */
+    System.out.println("----------------- removed a user----------------------");
+    uHandler.removeUser(Tuan, true);
+    assertTrue("This user was removed", uHandler.findUserByName(Tuan) == null);
+    mems = mHandler.findMembershipsByUser(Tuan);
+    // assertTrue("All membership related with this user was removed:", mems.isEmpty());
+
+    /*
+     * Remove a group Expect result: all membership associate with this group
+     * will be removed
+     */
+    System.out.println("----------------- removed a group------------");
+    gHandler.removeGroup(gHandler.findGroupById("/" + Group1), true);
+    assertTrue("This group was removed", gHandler.findGroupById("/" + Group1) == null);
+
+    /*
+     * Remove a MembershipType Expect result: All membership have this type will
+     * be removed
+     */
+
+    System.out.println("----------------- removed a membershipType------------");
+    mtHandler.removeMembershipType(testType, true);
+    assertTrue("This membershipType was removed: ", mtHandler.findMembershipType(testType) == null);
+    // Check all memberships associate with all groups
+    // * to guarantee that no membership associate with removed membershipType
+    groups = gHandler.getAllGroups();
+    for (Group g : groups) {
+      mems = mHandler.findMembershipsByGroup(g);
+      for (Membership m : mems) {
+        assertFalse("MembershipType of this membership is not: " + testType,
+                    m.getMembershipType().equalsIgnoreCase(testType));
+      }
+    }
+
+    System.out.println("----------------- removed a othes entities------------");
+    mtHandler.removeMembershipType("membershipType3", true);
+    mtHandler.removeMembershipType("membershipType2", true);
+    gHandler.removeGroup(gHandler.findGroupById("/" + Group2), true);
+    uHandler.removeUser(Benj, true);
+  }
+
+  private void createUser(String userName) throws Exception {
+    try {
+      User u = uHandler.createUserInstance(userName);
+      u.setEmail("email@test");
+      u.setFirstName("first");
+      u.setLastName("last");
+      u.setPassword("pwd");
+      uHandler.createUser(u, true);
+    } catch (Exception e) {
+      e.printStackTrace();
+      fail("Exception should not be thrown.");
+    }
+  }
+}