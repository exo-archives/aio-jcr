/*
 * Copyright (C) 2003-2008 eXo Platform SAS.
 *
 * This program is free software; you can redistribute it and/or
 * modify it under the terms of the GNU Affero General Public License
 * as published by the Free Software Foundation; either version 3
 * of the License, or (at your option) any later version.
 *
 * This program is distributed in the hope that it will be useful,
 * but WITHOUT ANY WARRANTY; without even the implied warranty of
 * MERCHANTABILITY or FITNESS FOR A PARTICULAR PURPOSE.  See the
 * GNU General Public License for more details.
 *
 * You should have received a copy of the GNU General Public License
 * along with this program; if not, see<http://www.gnu.org/licenses/>.
 */
package org.exoplatform.services.jcr.ext.organization;

import java.util.Calendar;

import org.exoplatform.services.jcr.ext.BaseStandaloneTest;
import org.exoplatform.services.organization.OrganizationService;
import org.exoplatform.services.organization.User;
import org.exoplatform.services.organization.UserHandler;

/**
 * Created by The eXo Platform SAS.
 * 
 * @author <a href="mailto:anatoliy.bazko@exoplatform.com.ua">Anatoliy Bazko</a>
 * @version $Id: TestOrganizationService.java 111 2008-11-11 11:11:11Z $
 */
public class TestUserHandlerImpl extends BaseStandaloneTest {

  private Calendar            calendar;

  private OrganizationService organizationService;

  private UserHandler         uHandler;

  /**
   * {@inheritDoc}
   */
  public void setUp() throws Exception {
    super.setUp();

    organizationService = (OrganizationService) container.getComponentInstance(OrganizationService.class);
    uHandler = organizationService.getUserHandler();

    calendar = Calendar.getInstance();
    calendar.set(2008, 1, 1);
  }

  /**
   * Authenticate users.
   */
  public void testAuthenticate() throws Exception {
    try {
<<<<<<< HEAD
      assertTrue("Can not authenticate 'demo' with password 'exo'", uHandler.authenticate("demo",
                                                                                          "exo"));
      assertFalse("'demo' with password 'exo_' was authenticated", uHandler.authenticate("demo",
                                                                                         "exo_"));

      assertFalse("'demo' with password 'exo_' was authenticated", uHandler.authenticate("_demo_",
                                                                                         "exo"));
=======
      assertTrue(uHandler.authenticate("demo", "exo"));
      assertFalse(uHandler.authenticate("demo", "exo_"));
      assertFalse(uHandler.authenticate("demo_", "exo"));
>>>>>>> 74014a6d

    } catch (Exception e) {
      e.printStackTrace();
      fail("Exception should not be thrown.");
    }
  }

  /**
   * Find user with specific name and check it properties.
   */
  public void testFindUserByName() throws Exception {
    try {
      User u = uHandler.findUserByName("demo");
      assertNotNull(u);
      assertEquals(u.getEmail(), "demo@localhost");
      assertEquals(u.getFirstName(), "Demo");
      assertEquals(u.getLastName(), "exo");
      assertEquals(u.getPassword(), "exo");
      assertEquals(u.getUserName(), "demo");

      assertNull(uHandler.findUserByName("not-existed-user"));
    } catch (Exception e) {
      e.printStackTrace();
      fail("Exception should not be thrown.");
    }
  }

  /**
   * Find users using query and check it count.
   */
  public void testFindUsers() throws Exception {
    try {
      createUser("tolik");
      org.exoplatform.services.organization.Query query = new org.exoplatform.services.organization.Query();

      query.setEmail("email@test");
      assertEquals(uHandler.findUsers(query).getAll().size(), 1);
      query.setEmail(null);

      query.setUserName("*tolik*");
      assertEquals(uHandler.findUsers(query).getAll().size(), 1);

      query.setUserName("*tolik");
      assertEquals(uHandler.findUsers(query).getAll().size(), 1);

      query.setUserName("tolik*");
      assertEquals(uHandler.findUsers(query).getAll().size(), 1);

      query.setUserName("tolik");
      assertEquals(uHandler.findUsers(query).getAll().size(), 1);

      query.setUserName("tol");
      assertEquals(uHandler.findUsers(query).getAll().size(), 0);
      query.setUserName(null);

      query.setFirstName("first");
      query.setLastName("last");
      assertEquals(uHandler.findUsers(query).getAll().size(), 1);
      query.setFirstName(null);
      query.setLastName(null);

      Calendar calc = Calendar.getInstance();
      calc.set(2007, 1, 1);
      query.setFromLoginDate(calc.getTime());
      query.setUserName("*tolik*");
      assertEquals(uHandler.findUsers(query).getAll().size(), 1);

      calc.set(2009, 1, 1);
      query.setFromLoginDate(calc.getTime());
      assertEquals(uHandler.findUsers(query).getAll().size(), 0);
      query.setFromLoginDate(null);

      calc.set(2007, 1, 1);
      query.setToLoginDate(calc.getTime());
      assertEquals(uHandler.findUsers(query).getAll().size(), 0);

      calc.set(2009, 1, 1);
      query.setToLoginDate(calc.getTime());
      assertEquals(uHandler.findUsers(query).getAll().size(), 1);
      query.setUserName(null);
      query.setToLoginDate(null);

    } catch (Exception e) {
      e.printStackTrace();
      fail("Exception should not be thrown.");
    } finally {
      uHandler.removeUser("tolik", true);
    }
  }

  /**
   * Get users page list.
   */
  public void testGetUserPageList() throws Exception {
    try {
      assertEquals(uHandler.getUserPageList(10).getAll().size(), 5);
    } catch (Exception e) {
      e.printStackTrace();
      fail("Exception should not be thrown.");
    }
  }

  /**
   * Create user and than try to remove it.
   */
  public void testRemoveUser() throws Exception {
    User u;
    try {
      createUser("user");
      u = uHandler.removeUser("user", true);
      assertNotNull(u);
      assertNull(uHandler.findUserByName("user"));
      assertNull(uHandler.removeUser("not-existed-user", true));

    } catch (Exception e) {
      e.printStackTrace();
      fail("Exception should not be thrown.");
    }
  }

  /**
   * Create user, change it properties and than try to save it.
   */
  public void testSaveUser() throws Exception {
    try {
      createUser("user_");

      // change name
      User u = uHandler.findUserByName("user_");
      u.setUserName("userNew");
      uHandler.saveUser(u, true);
      u = uHandler.findUserByName("userNew");
      assertNotNull(u);

      // change email
      u.setEmail("email_");
      uHandler.saveUser(u, true);
      u = uHandler.findUserByName("userNew");
      assertEquals(u.getEmail(), "email_");

    } catch (Exception e) {
      e.printStackTrace();
      fail("Exception should not be thrown.");
    } finally {
      uHandler.removeUser("userNew", true);
    }
  }

  /**
   * Create user.
   */
  public void testCreateUser() throws Exception {
    try {
      User u = uHandler.createUserInstance("user");
      u.setEmail("email@test");
      u.setFirstName("first");
      u.setLastName("last");
      u.setPassword("pwd");
      uHandler.createUser(u, true);

      assertNotNull(uHandler.findUserByName("user"));

    } catch (Exception e) {
      e.printStackTrace();
      fail("Exception should not be thrown.");
    } finally {
      uHandler.removeUser("user", true);
    }
  }

  /**
   * Create new user.
   */
  private void createUser(String userName) throws Exception {
    try {
      User u = uHandler.createUserInstance(userName);
      u.setEmail("email@test");
      u.setFirstName("first");
      u.setLastLoginTime(calendar.getTime());
      u.setCreatedDate(calendar.getTime());
      u.setLastName("last");
      u.setPassword("pwd");
      uHandler.createUser(u, true);
    } catch (Exception e) {
      e.printStackTrace();
      fail("Exception should not be thrown.");
    }
  }

  /**
   * {@inheritDoc}
   */
  protected void tearDown() throws Exception {
    super.tearDown();
  }
}
<|MERGE_RESOLUTION|>--- conflicted
+++ resolved
@@ -1,266 +1,256 @@
-/*
- * Copyright (C) 2003-2008 eXo Platform SAS.
- *
- * This program is free software; you can redistribute it and/or
- * modify it under the terms of the GNU Affero General Public License
- * as published by the Free Software Foundation; either version 3
- * of the License, or (at your option) any later version.
- *
- * This program is distributed in the hope that it will be useful,
- * but WITHOUT ANY WARRANTY; without even the implied warranty of
- * MERCHANTABILITY or FITNESS FOR A PARTICULAR PURPOSE.  See the
- * GNU General Public License for more details.
- *
- * You should have received a copy of the GNU General Public License
- * along with this program; if not, see<http://www.gnu.org/licenses/>.
- */
-package org.exoplatform.services.jcr.ext.organization;
-
-import java.util.Calendar;
-
-import org.exoplatform.services.jcr.ext.BaseStandaloneTest;
-import org.exoplatform.services.organization.OrganizationService;
-import org.exoplatform.services.organization.User;
-import org.exoplatform.services.organization.UserHandler;
-
-/**
- * Created by The eXo Platform SAS.
- * 
- * @author <a href="mailto:anatoliy.bazko@exoplatform.com.ua">Anatoliy Bazko</a>
- * @version $Id: TestOrganizationService.java 111 2008-11-11 11:11:11Z $
- */
-public class TestUserHandlerImpl extends BaseStandaloneTest {
-
-  private Calendar            calendar;
-
-  private OrganizationService organizationService;
-
-  private UserHandler         uHandler;
-
-  /**
-   * {@inheritDoc}
-   */
-  public void setUp() throws Exception {
-    super.setUp();
-
-    organizationService = (OrganizationService) container.getComponentInstance(OrganizationService.class);
-    uHandler = organizationService.getUserHandler();
-
-    calendar = Calendar.getInstance();
-    calendar.set(2008, 1, 1);
-  }
-
-  /**
-   * Authenticate users.
-   */
-  public void testAuthenticate() throws Exception {
-    try {
-<<<<<<< HEAD
-      assertTrue("Can not authenticate 'demo' with password 'exo'", uHandler.authenticate("demo",
-                                                                                          "exo"));
-      assertFalse("'demo' with password 'exo_' was authenticated", uHandler.authenticate("demo",
-                                                                                         "exo_"));
-
-      assertFalse("'demo' with password 'exo_' was authenticated", uHandler.authenticate("_demo_",
-                                                                                         "exo"));
-=======
-      assertTrue(uHandler.authenticate("demo", "exo"));
-      assertFalse(uHandler.authenticate("demo", "exo_"));
-      assertFalse(uHandler.authenticate("demo_", "exo"));
->>>>>>> 74014a6d
-
-    } catch (Exception e) {
-      e.printStackTrace();
-      fail("Exception should not be thrown.");
-    }
-  }
-
-  /**
-   * Find user with specific name and check it properties.
-   */
-  public void testFindUserByName() throws Exception {
-    try {
-      User u = uHandler.findUserByName("demo");
-      assertNotNull(u);
-      assertEquals(u.getEmail(), "demo@localhost");
-      assertEquals(u.getFirstName(), "Demo");
-      assertEquals(u.getLastName(), "exo");
-      assertEquals(u.getPassword(), "exo");
-      assertEquals(u.getUserName(), "demo");
-
-      assertNull(uHandler.findUserByName("not-existed-user"));
-    } catch (Exception e) {
-      e.printStackTrace();
-      fail("Exception should not be thrown.");
-    }
-  }
-
-  /**
-   * Find users using query and check it count.
-   */
-  public void testFindUsers() throws Exception {
-    try {
-      createUser("tolik");
-      org.exoplatform.services.organization.Query query = new org.exoplatform.services.organization.Query();
-
-      query.setEmail("email@test");
-      assertEquals(uHandler.findUsers(query).getAll().size(), 1);
-      query.setEmail(null);
-
-      query.setUserName("*tolik*");
-      assertEquals(uHandler.findUsers(query).getAll().size(), 1);
-
-      query.setUserName("*tolik");
-      assertEquals(uHandler.findUsers(query).getAll().size(), 1);
-
-      query.setUserName("tolik*");
-      assertEquals(uHandler.findUsers(query).getAll().size(), 1);
-
-      query.setUserName("tolik");
-      assertEquals(uHandler.findUsers(query).getAll().size(), 1);
-
-      query.setUserName("tol");
-      assertEquals(uHandler.findUsers(query).getAll().size(), 0);
-      query.setUserName(null);
-
-      query.setFirstName("first");
-      query.setLastName("last");
-      assertEquals(uHandler.findUsers(query).getAll().size(), 1);
-      query.setFirstName(null);
-      query.setLastName(null);
-
-      Calendar calc = Calendar.getInstance();
-      calc.set(2007, 1, 1);
-      query.setFromLoginDate(calc.getTime());
-      query.setUserName("*tolik*");
-      assertEquals(uHandler.findUsers(query).getAll().size(), 1);
-
-      calc.set(2009, 1, 1);
-      query.setFromLoginDate(calc.getTime());
-      assertEquals(uHandler.findUsers(query).getAll().size(), 0);
-      query.setFromLoginDate(null);
-
-      calc.set(2007, 1, 1);
-      query.setToLoginDate(calc.getTime());
-      assertEquals(uHandler.findUsers(query).getAll().size(), 0);
-
-      calc.set(2009, 1, 1);
-      query.setToLoginDate(calc.getTime());
-      assertEquals(uHandler.findUsers(query).getAll().size(), 1);
-      query.setUserName(null);
-      query.setToLoginDate(null);
-
-    } catch (Exception e) {
-      e.printStackTrace();
-      fail("Exception should not be thrown.");
-    } finally {
-      uHandler.removeUser("tolik", true);
-    }
-  }
-
-  /**
-   * Get users page list.
-   */
-  public void testGetUserPageList() throws Exception {
-    try {
-      assertEquals(uHandler.getUserPageList(10).getAll().size(), 5);
-    } catch (Exception e) {
-      e.printStackTrace();
-      fail("Exception should not be thrown.");
-    }
-  }
-
-  /**
-   * Create user and than try to remove it.
-   */
-  public void testRemoveUser() throws Exception {
-    User u;
-    try {
-      createUser("user");
-      u = uHandler.removeUser("user", true);
-      assertNotNull(u);
-      assertNull(uHandler.findUserByName("user"));
-      assertNull(uHandler.removeUser("not-existed-user", true));
-
-    } catch (Exception e) {
-      e.printStackTrace();
-      fail("Exception should not be thrown.");
-    }
-  }
-
-  /**
-   * Create user, change it properties and than try to save it.
-   */
-  public void testSaveUser() throws Exception {
-    try {
-      createUser("user_");
-
-      // change name
-      User u = uHandler.findUserByName("user_");
-      u.setUserName("userNew");
-      uHandler.saveUser(u, true);
-      u = uHandler.findUserByName("userNew");
-      assertNotNull(u);
-
-      // change email
-      u.setEmail("email_");
-      uHandler.saveUser(u, true);
-      u = uHandler.findUserByName("userNew");
-      assertEquals(u.getEmail(), "email_");
-
-    } catch (Exception e) {
-      e.printStackTrace();
-      fail("Exception should not be thrown.");
-    } finally {
-      uHandler.removeUser("userNew", true);
-    }
-  }
-
-  /**
-   * Create user.
-   */
-  public void testCreateUser() throws Exception {
-    try {
-      User u = uHandler.createUserInstance("user");
-      u.setEmail("email@test");
-      u.setFirstName("first");
-      u.setLastName("last");
-      u.setPassword("pwd");
-      uHandler.createUser(u, true);
-
-      assertNotNull(uHandler.findUserByName("user"));
-
-    } catch (Exception e) {
-      e.printStackTrace();
-      fail("Exception should not be thrown.");
-    } finally {
-      uHandler.removeUser("user", true);
-    }
-  }
-
-  /**
-   * Create new user.
-   */
-  private void createUser(String userName) throws Exception {
-    try {
-      User u = uHandler.createUserInstance(userName);
-      u.setEmail("email@test");
-      u.setFirstName("first");
-      u.setLastLoginTime(calendar.getTime());
-      u.setCreatedDate(calendar.getTime());
-      u.setLastName("last");
-      u.setPassword("pwd");
-      uHandler.createUser(u, true);
-    } catch (Exception e) {
-      e.printStackTrace();
-      fail("Exception should not be thrown.");
-    }
-  }
-
-  /**
-   * {@inheritDoc}
-   */
-  protected void tearDown() throws Exception {
-    super.tearDown();
-  }
-}
+/*
+ * Copyright (C) 2003-2008 eXo Platform SAS.
+ *
+ * This program is free software; you can redistribute it and/or
+ * modify it under the terms of the GNU Affero General Public License
+ * as published by the Free Software Foundation; either version 3
+ * of the License, or (at your option) any later version.
+ *
+ * This program is distributed in the hope that it will be useful,
+ * but WITHOUT ANY WARRANTY; without even the implied warranty of
+ * MERCHANTABILITY or FITNESS FOR A PARTICULAR PURPOSE.  See the
+ * GNU General Public License for more details.
+ *
+ * You should have received a copy of the GNU General Public License
+ * along with this program; if not, see<http://www.gnu.org/licenses/>.
+ */
+package org.exoplatform.services.jcr.ext.organization;
+
+import java.util.Calendar;
+
+import org.exoplatform.services.jcr.ext.BaseStandaloneTest;
+import org.exoplatform.services.organization.OrganizationService;
+import org.exoplatform.services.organization.User;
+import org.exoplatform.services.organization.UserHandler;
+
+/**
+ * Created by The eXo Platform SAS.
+ * 
+ * @author <a href="mailto:anatoliy.bazko@exoplatform.com.ua">Anatoliy Bazko</a>
+ * @version $Id: TestOrganizationService.java 111 2008-11-11 11:11:11Z $
+ */
+public class TestUserHandlerImpl extends BaseStandaloneTest {
+
+  private Calendar            calendar;
+
+  private OrganizationService organizationService;
+
+  private UserHandler         uHandler;
+
+  /**
+   * {@inheritDoc}
+   */
+  public void setUp() throws Exception {
+    super.setUp();
+
+    organizationService = (OrganizationService) container.getComponentInstance(OrganizationService.class);
+    uHandler = organizationService.getUserHandler();
+
+    calendar = Calendar.getInstance();
+    calendar.set(2008, 1, 1);
+  }
+
+  /**
+   * Authenticate users.
+   */
+  public void testAuthenticate() throws Exception {
+    try {
+      assertTrue(uHandler.authenticate("demo", "exo"));
+      assertFalse(uHandler.authenticate("demo", "exo_"));
+      assertFalse(uHandler.authenticate("demo_", "exo"));
+
+    } catch (Exception e) {
+      e.printStackTrace();
+      fail("Exception should not be thrown.");
+    }
+  }
+
+  /**
+   * Find user with specific name and check it properties.
+   */
+  public void testFindUserByName() throws Exception {
+    try {
+      User u = uHandler.findUserByName("demo");
+      assertNotNull(u);
+      assertEquals(u.getEmail(), "demo@localhost");
+      assertEquals(u.getFirstName(), "Demo");
+      assertEquals(u.getLastName(), "exo");
+      assertEquals(u.getPassword(), "exo");
+      assertEquals(u.getUserName(), "demo");
+
+      assertNull(uHandler.findUserByName("not-existed-user"));
+    } catch (Exception e) {
+      e.printStackTrace();
+      fail("Exception should not be thrown.");
+    }
+  }
+
+  /**
+   * Find users using query and check it count.
+   */
+  public void testFindUsers() throws Exception {
+    try {
+      createUser("tolik");
+      org.exoplatform.services.organization.Query query = new org.exoplatform.services.organization.Query();
+
+      query.setEmail("email@test");
+      assertEquals(uHandler.findUsers(query).getAll().size(), 1);
+      query.setEmail(null);
+
+      query.setUserName("*tolik*");
+      assertEquals(uHandler.findUsers(query).getAll().size(), 1);
+
+      query.setUserName("*tolik");
+      assertEquals(uHandler.findUsers(query).getAll().size(), 1);
+
+      query.setUserName("tolik*");
+      assertEquals(uHandler.findUsers(query).getAll().size(), 1);
+
+      query.setUserName("tolik");
+      assertEquals(uHandler.findUsers(query).getAll().size(), 1);
+
+      query.setUserName("tol");
+      assertEquals(uHandler.findUsers(query).getAll().size(), 0);
+      query.setUserName(null);
+
+      query.setFirstName("first");
+      query.setLastName("last");
+      assertEquals(uHandler.findUsers(query).getAll().size(), 1);
+      query.setFirstName(null);
+      query.setLastName(null);
+
+      Calendar calc = Calendar.getInstance();
+      calc.set(2007, 1, 1);
+      query.setFromLoginDate(calc.getTime());
+      query.setUserName("*tolik*");
+      assertEquals(uHandler.findUsers(query).getAll().size(), 1);
+
+      calc.set(2009, 1, 1);
+      query.setFromLoginDate(calc.getTime());
+      assertEquals(uHandler.findUsers(query).getAll().size(), 0);
+      query.setFromLoginDate(null);
+
+      calc.set(2007, 1, 1);
+      query.setToLoginDate(calc.getTime());
+      assertEquals(uHandler.findUsers(query).getAll().size(), 0);
+
+      calc.set(2009, 1, 1);
+      query.setToLoginDate(calc.getTime());
+      assertEquals(uHandler.findUsers(query).getAll().size(), 1);
+      query.setUserName(null);
+      query.setToLoginDate(null);
+
+    } catch (Exception e) {
+      e.printStackTrace();
+      fail("Exception should not be thrown.");
+    } finally {
+      uHandler.removeUser("tolik", true);
+    }
+  }
+
+  /**
+   * Get users page list.
+   */
+  public void testGetUserPageList() throws Exception {
+    try {
+      assertEquals(uHandler.getUserPageList(10).getAll().size(), 5);
+    } catch (Exception e) {
+      e.printStackTrace();
+      fail("Exception should not be thrown.");
+    }
+  }
+
+  /**
+   * Create user and than try to remove it.
+   */
+  public void testRemoveUser() throws Exception {
+    User u;
+    try {
+      createUser("user");
+      u = uHandler.removeUser("user", true);
+      assertNotNull(u);
+      assertNull(uHandler.findUserByName("user"));
+      assertNull(uHandler.removeUser("not-existed-user", true));
+
+    } catch (Exception e) {
+      e.printStackTrace();
+      fail("Exception should not be thrown.");
+    }
+  }
+
+  /**
+   * Create user, change it properties and than try to save it.
+   */
+  public void testSaveUser() throws Exception {
+    try {
+      createUser("user_");
+
+      // change name
+      User u = uHandler.findUserByName("user_");
+      u.setUserName("userNew");
+      uHandler.saveUser(u, true);
+      u = uHandler.findUserByName("userNew");
+      assertNotNull(u);
+
+      // change email
+      u.setEmail("email_");
+      uHandler.saveUser(u, true);
+      u = uHandler.findUserByName("userNew");
+      assertEquals(u.getEmail(), "email_");
+
+    } catch (Exception e) {
+      e.printStackTrace();
+      fail("Exception should not be thrown.");
+    } finally {
+      uHandler.removeUser("userNew", true);
+    }
+  }
+
+  /**
+   * Create user.
+   */
+  public void testCreateUser() throws Exception {
+    try {
+      User u = uHandler.createUserInstance("user");
+      u.setEmail("email@test");
+      u.setFirstName("first");
+      u.setLastName("last");
+      u.setPassword("pwd");
+      uHandler.createUser(u, true);
+
+      assertNotNull(uHandler.findUserByName("user"));
+
+    } catch (Exception e) {
+      e.printStackTrace();
+      fail("Exception should not be thrown.");
+    } finally {
+      uHandler.removeUser("user", true);
+    }
+  }
+
+  /**
+   * Create new user.
+   */
+  private void createUser(String userName) throws Exception {
+    try {
+      User u = uHandler.createUserInstance(userName);
+      u.setEmail("email@test");
+      u.setFirstName("first");
+      u.setLastLoginTime(calendar.getTime());
+      u.setCreatedDate(calendar.getTime());
+      u.setLastName("last");
+      u.setPassword("pwd");
+      uHandler.createUser(u, true);
+    } catch (Exception e) {
+      e.printStackTrace();
+      fail("Exception should not be thrown.");
+    }
+  }
+
+  /**
+   * {@inheritDoc}
+   */
+  protected void tearDown() throws Exception {
+    super.tearDown();
+  }
+}