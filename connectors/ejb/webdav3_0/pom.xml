--- conflicted
+++ resolved
@@ -2,21 +2,13 @@
   <parent>
     <groupId>org.exoplatform.jcr</groupId>
     <artifactId>config</artifactId>
-<<<<<<< HEAD
-    <version>1.10.3-SNAPSHOT</version>
-=======
     <version>1.11.1-SNAPSHOT</version>
->>>>>>> 74014a6d
   </parent>
   <modelVersion>4.0.0</modelVersion>
   <groupId>org.exoplatform.jcr</groupId>
   <artifactId>exo.jcr.webdav.ejbconnector3_0.config</artifactId>
   <name>Config ejb to webdav connector ejb3.0</name>
-<<<<<<< HEAD
-  <version>1.10.3-SNAPSHOT</version>
-=======
   <version>1.11.1-SNAPSHOT</version>
->>>>>>> 74014a6d
   <packaging>pom</packaging>
   
   <modules>
