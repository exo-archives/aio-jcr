<project xmlns="http://maven.apache.org/POM/4.0.0" xmlns:xsi="http://www.w3.org/2001/XMLSchema-instance" xsi:schemaLocation="http://maven.apache.org/POM/4.0.0 http://maven.apache.org/maven-v4_0_0.xsd">
  <parent>
    <groupId>org.exoplatform.jcr</groupId>
    <artifactId>config</artifactId>
<<<<<<< HEAD
    <version>1.10.3-SNAPSHOT</version>
=======
    <version>1.11.1-SNAPSHOT</version>
>>>>>>> 74014a6d
  </parent>

  <modelVersion>4.0.0</modelVersion>
  <artifactId>exo.jcr.connectors.localadapter</artifactId>
  <packaging>rar</packaging>
<<<<<<< HEAD
  <version>1.10.3-SNAPSHOT</version>
=======
  <version>1.11.1-SNAPSHOT</version>
>>>>>>> 74014a6d
  <name>eXo JCR resource local adapter</name>
  <url>http://www.exoplatform.org</url>
  <description>eXo JCR resource local adapter</description>

  <dependencies>

    <!-- ================== eXo deps ======================= -->

    <dependency>
      <groupId>org.exoplatform.jcr</groupId>
      <artifactId>exo.jcr.component.core</artifactId>
<<<<<<< HEAD
      <version>1.10.3-SNAPSHOT</version>
=======
      <version>1.11.1-SNAPSHOT</version>
>>>>>>> 74014a6d
      <exclusions>
	              <exclusion>
	                  <groupId>com.sun.xml.parsers</groupId>
	                  <artifactId>jaxp-ri</artifactId>
	              </exclusion>
	              <exclusion>
				      <groupId>javax.servlet</groupId>
				      <artifactId>servlet-api</artifactId>
	              </exclusion>
        </exclusions>
      <scope>runtime</scope>
    </dependency>

    <dependency>
      <groupId>org.exoplatform.jcr</groupId>
      <artifactId>exo.jcr.component.ext</artifactId>
<<<<<<< HEAD
      <version>1.10.3-SNAPSHOT</version>
=======
      <version>1.11.1-SNAPSHOT</version>
>>>>>>> 74014a6d
      <scope>runtime</scope>
    </dependency>

    <dependency>
      <groupId>org.exoplatform.jcr</groupId>
      <artifactId>exo.jcr.component.rmi</artifactId>
<<<<<<< HEAD
      <version>1.10.3-SNAPSHOT</version>
=======
      <version>1.11.1-SNAPSHOT</version>
>>>>>>> 74014a6d
      <scope>runtime</scope>
    </dependency>

    <dependency>
      <groupId>org.exoplatform.jcr</groupId>
      <artifactId>exo.jcr.component.webdav</artifactId>
<<<<<<< HEAD
      <version>1.10.3-SNAPSHOT</version>
=======
      <version>1.11.1-SNAPSHOT</version>
>>>>>>> 74014a6d
      <scope>runtime</scope>
    </dependency>

    <dependency>
      <groupId>org.exoplatform.jcr</groupId>
      <artifactId>exo.jcr.component.ftp</artifactId>
<<<<<<< HEAD
      <version>1.10.3-SNAPSHOT</version>
=======
      <version>1.11.1-SNAPSHOT</version>
>>>>>>> 74014a6d
      <scope>runtime</scope>
    </dependency>

    <dependency>
		      <groupId>org.exoplatform.jcr</groupId>
		      <artifactId>exo.jcr.component.cifs</artifactId>
<<<<<<< HEAD
		      <version>1.10.3-SNAPSHOT</version>
=======
		      <version>1.11.1-SNAPSHOT</version>
>>>>>>> 74014a6d
		      <scope>runtime</scope>
    </dependency>

    <dependency>
      <groupId>org.exoplatform.jcr</groupId>
      <artifactId>exo.jcr.framework.command</artifactId>
<<<<<<< HEAD
      <version>1.10.3-SNAPSHOT</version>
=======
      <version>1.11.1-SNAPSHOT</version>
>>>>>>> 74014a6d
      <scope>runtime</scope>
    </dependency>

    <dependency>
      <groupId>org.exoplatform.jcr</groupId>
      <artifactId>exo.jcr.framework.ftpclient</artifactId>
<<<<<<< HEAD
      <version>1.10.3-SNAPSHOT</version>
=======
      <version>1.11.1-SNAPSHOT</version>
>>>>>>> 74014a6d
      <scope>runtime</scope>
    </dependency>

    <dependency>
      <groupId>org.exoplatform.jcr</groupId>
      <artifactId>exo.jcr.framework.web</artifactId>
<<<<<<< HEAD
      <version>1.10.3-SNAPSHOT</version>
=======
      <version>1.11.1-SNAPSHOT</version>
>>>>>>> 74014a6d
      <scope>runtime</scope>
    </dependency>

    <dependency>
      <groupId>org.exoplatform.kernel</groupId>
      <artifactId>exo.kernel.component.common</artifactId>
      <version>${org.exoplatform.kernel.version}</version>
      <scope>compile</scope>
    </dependency>

    <dependency>
      <groupId>org.exoplatform.kernel</groupId>
      <artifactId>exo.kernel.container</artifactId>
      <version>${org.exoplatform.kernel.version}</version>
      <exclusions>
        <exclusion>
	  <groupId>javax.servlet</groupId>
	  <artifactId>servlet-api</artifactId>
        </exclusion>
      </exclusions>
      <scope>compile</scope>
    </dependency>
    
    <dependency>
      <groupId>javax.resource</groupId>
      <artifactId>connector</artifactId>
      <version>1.5</version>
    </dependency>

<<<<<<< HEAD
=======

    <dependency>                                                                                                       
      <groupId>org.exoplatform.ws</groupId>                                                                            
      <artifactId>exo.ws.frameworks.servlet</artifactId>                                                               
      <version>${org.exoplatform.ws.version}</version>                                                                 
      <scope>runtime</scope>                                                                                           
    </dependency>
                                                                                                          
    <dependency>                                                                                                       
      <groupId>com.sun.xml.bind</groupId>                                                                              
      <artifactId>jaxb-impl</artifactId>                                                                               
      <version>2.1.7</version>                                                                                         
      <scope>runtime</scope>                                                                                           
    </dependency>


>>>>>>> 74014a6d
    <!-- ************************ jakarta commons ************************ -->

    <dependency>
      <groupId>commons-collections</groupId>
      <artifactId>commons-collections</artifactId>
      <version>3.1</version>
      <scope>runtime</scope>
    </dependency>

  </dependencies>

  <build>
    <plugins>
      <plugin>
        <groupId>org.apache.maven.plugins</groupId>
        <artifactId>maven-jar-plugin</artifactId>
        <version>2.0</version>
        <executions>
          <execution>
            <phase>compile</phase>
            <goals><goal>jar</goal></goals>
          </execution>
        </executions>
        <configuration>
          <archive>
            <manifest>
              <addClasspath>true</addClasspath>
            </manifest>
          </archive>
        </configuration>
      </plugin>
            <plugin>
                 <groupId>org.apache.maven.plugins</groupId>
                 <artifactId>maven-rar-plugin</artifactId>
                 <configuration>
                     <archive>
                         <manifest>
                             <addClasspath>true</addClasspath>
                         </manifest>
                     </archive>
                 </configuration>
            </plugin>
    </plugins>
  </build>

</project><|MERGE_RESOLUTION|>--- conflicted
+++ resolved
@@ -2,21 +2,13 @@
   <parent>
     <groupId>org.exoplatform.jcr</groupId>
     <artifactId>config</artifactId>
-<<<<<<< HEAD
-    <version>1.10.3-SNAPSHOT</version>
-=======
     <version>1.11.1-SNAPSHOT</version>
->>>>>>> 74014a6d
   </parent>
 
   <modelVersion>4.0.0</modelVersion>
   <artifactId>exo.jcr.connectors.localadapter</artifactId>
   <packaging>rar</packaging>
-<<<<<<< HEAD
-  <version>1.10.3-SNAPSHOT</version>
-=======
   <version>1.11.1-SNAPSHOT</version>
->>>>>>> 74014a6d
   <name>eXo JCR resource local adapter</name>
   <url>http://www.exoplatform.org</url>
   <description>eXo JCR resource local adapter</description>
@@ -28,11 +20,7 @@
     <dependency>
       <groupId>org.exoplatform.jcr</groupId>
       <artifactId>exo.jcr.component.core</artifactId>
-<<<<<<< HEAD
-      <version>1.10.3-SNAPSHOT</version>
-=======
       <version>1.11.1-SNAPSHOT</version>
->>>>>>> 74014a6d
       <exclusions>
 	              <exclusion>
 	                  <groupId>com.sun.xml.parsers</groupId>
@@ -49,88 +37,56 @@
     <dependency>
       <groupId>org.exoplatform.jcr</groupId>
       <artifactId>exo.jcr.component.ext</artifactId>
-<<<<<<< HEAD
-      <version>1.10.3-SNAPSHOT</version>
-=======
       <version>1.11.1-SNAPSHOT</version>
->>>>>>> 74014a6d
       <scope>runtime</scope>
     </dependency>
 
     <dependency>
       <groupId>org.exoplatform.jcr</groupId>
       <artifactId>exo.jcr.component.rmi</artifactId>
-<<<<<<< HEAD
-      <version>1.10.3-SNAPSHOT</version>
-=======
       <version>1.11.1-SNAPSHOT</version>
->>>>>>> 74014a6d
       <scope>runtime</scope>
     </dependency>
 
     <dependency>
       <groupId>org.exoplatform.jcr</groupId>
       <artifactId>exo.jcr.component.webdav</artifactId>
-<<<<<<< HEAD
-      <version>1.10.3-SNAPSHOT</version>
-=======
       <version>1.11.1-SNAPSHOT</version>
->>>>>>> 74014a6d
       <scope>runtime</scope>
     </dependency>
 
     <dependency>
       <groupId>org.exoplatform.jcr</groupId>
       <artifactId>exo.jcr.component.ftp</artifactId>
-<<<<<<< HEAD
-      <version>1.10.3-SNAPSHOT</version>
-=======
       <version>1.11.1-SNAPSHOT</version>
->>>>>>> 74014a6d
       <scope>runtime</scope>
     </dependency>
 
     <dependency>
 		      <groupId>org.exoplatform.jcr</groupId>
 		      <artifactId>exo.jcr.component.cifs</artifactId>
-<<<<<<< HEAD
-		      <version>1.10.3-SNAPSHOT</version>
-=======
 		      <version>1.11.1-SNAPSHOT</version>
->>>>>>> 74014a6d
 		      <scope>runtime</scope>
     </dependency>
 
     <dependency>
       <groupId>org.exoplatform.jcr</groupId>
       <artifactId>exo.jcr.framework.command</artifactId>
-<<<<<<< HEAD
-      <version>1.10.3-SNAPSHOT</version>
-=======
       <version>1.11.1-SNAPSHOT</version>
->>>>>>> 74014a6d
       <scope>runtime</scope>
     </dependency>
 
     <dependency>
       <groupId>org.exoplatform.jcr</groupId>
       <artifactId>exo.jcr.framework.ftpclient</artifactId>
-<<<<<<< HEAD
-      <version>1.10.3-SNAPSHOT</version>
-=======
       <version>1.11.1-SNAPSHOT</version>
->>>>>>> 74014a6d
       <scope>runtime</scope>
     </dependency>
 
     <dependency>
       <groupId>org.exoplatform.jcr</groupId>
       <artifactId>exo.jcr.framework.web</artifactId>
-<<<<<<< HEAD
-      <version>1.10.3-SNAPSHOT</version>
-=======
       <version>1.11.1-SNAPSHOT</version>
->>>>>>> 74014a6d
       <scope>runtime</scope>
     </dependency>
 
@@ -160,8 +116,6 @@
       <version>1.5</version>
     </dependency>
 
-<<<<<<< HEAD
-=======
 
     <dependency>                                                                                                       
       <groupId>org.exoplatform.ws</groupId>                                                                            
@@ -178,7 +132,6 @@
     </dependency>
 
 
->>>>>>> 74014a6d
     <!-- ************************ jakarta commons ************************ -->
 
     <dependency>
