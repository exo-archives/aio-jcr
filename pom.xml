--- conflicted
+++ resolved
@@ -10,16 +10,6 @@
   <groupId>org.exoplatform.jcr</groupId>
   <artifactId>config</artifactId>
   <name>eXo JCR Config</name>
-<<<<<<< HEAD
-  <version>1.10.3-SNAPSHOT</version>
-  <packaging>pom</packaging>
-
-  <scm>
-    <connection>scm:svn:http://svn.exoplatform.org/svnroot/exoplatform/projects/jcr/trunk</connection>
-    <developerConnection>scm:svn:http://svn.exoplatform.org/svnroot/exoplatform/projects/jcr/trunk</developerConnection>
-  </scm>
-
-=======
   <version>1.11.1-SNAPSHOT</version>
   <packaging>pom</packaging>
 
@@ -29,7 +19,6 @@
   </scm>
 
 
->>>>>>> 74014a6d
   <modules>
     <module>component/core</module>
     <module>component/ext</module>
@@ -214,13 +203,8 @@
                 <taskdef resource="emma_ant.properties" classpathref="maven.dependency.classpath" />
                 <emma enabled="true">
                   <!-- merged file will be rewritted by last project -->
-<<<<<<< HEAD
-                  <merge outfile="${exo.projects.directory.src}/jcr/trunk/target/coverage.es">
-                    <fileset dir="${exo.projects.directory.src}/jcr/trunk/">
-=======
                   <merge outfile="${exo.projects.directory.src}/jcr/branches/1.11.1-SNAPSHOT/target/coverage.es">
                     <fileset dir="${exo.projects.directory.src}/jcr/branches/1.11.1-SNAPSHOT/">
->>>>>>> 74014a6d
                       <include name="**/target/emma/*.e*" />
                       <include name="**/target/emma/*.e*" />
                     </fileset>
@@ -229,17 +213,6 @@
                   </merge>
                   <report>
                     <sourcepath>
-<<<<<<< HEAD
-                      <dirset dir="${exo.projects.directory.src}/jcr/trunk/">
-                        <include name="**/src/**/java" />
-                      </dirset>
-                    </sourcepath>
-                    <fileset dir="${exo.projects.directory.src}/jcr/trunk/target/">
-                      <include name="*.es" />
-                    </fileset>
-                    <html outfile="${exo.projects.directory.src}/jcr/trunk/target/coverage.html" />
-                    <xml outfile="${exo.projects.directory.src}/jcr/trunk/target/coverage.xml" />
-=======
                       <dirset dir="${exo.projects.directory.src}/jcr/branches/1.11.1-SNAPSHOT/">
                         <include name="**/src/**/java" />
                       </dirset>
@@ -249,7 +222,6 @@
                     </fileset>
                     <html outfile="${exo.projects.directory.src}/jcr/branches/1.11.1-SNAPSHOT/target/coverage.html" />
                     <xml outfile="${exo.projects.directory.src}/jcr/branches/1.11.1-SNAPSHOT/target/coverage.xml" />
->>>>>>> 74014a6d
                   </report>
                 </emma>
               </tasks>
@@ -274,21 +246,6 @@
           </dependency>
         </dependencies>
       </plugin>
-<<<<<<< HEAD
-
-      <plugin>
-        <groupId>org.apache.maven.plugins</groupId>
-        <artifactId>maven-release-plugin</artifactId>
-        <version>2.0-beta-8</version>
-        <configuration>
-          <arguments>-Dmaven.test.skip=true</arguments>
-          <autoVersionSubmodules>true</autoVersionSubmodules>
-          <allowTimestampedSnapshots>true</allowTimestampedSnapshots>
-          <goals>install</goals>
-        </configuration>
-      </plugin>
-=======
->>>>>>> 74014a6d
     </plugins>
   </build>
 
@@ -364,17 +321,9 @@
         <activeByDefault>true</activeByDefault>
       </activation>
       <properties>
-<<<<<<< HEAD
-        <org.exoplatform.tool.version>trunk</org.exoplatform.tool.version>
-        <org.exoplatform.kernel.version>2.0.6</org.exoplatform.kernel.version>
-        <org.exoplatform.core.version>2.1.4</org.exoplatform.core.version>
-        <org.exoplatform.ws.version>1.3.2</org.exoplatform.ws.version>
-        <org.exoplatform.jcr.version>1.10.3-SNAPSHOT</org.exoplatform.jcr.version>
-=======
         <org.exoplatform.kernel.version>2.1</org.exoplatform.kernel.version>
         <org.exoplatform.core.version>2.2</org.exoplatform.core.version>
         <org.exoplatform.ws.version>2.0</org.exoplatform.ws.version>
->>>>>>> 74014a6d
         <exo.tck.skip>true</exo.tck.skip>
         <exo.test.forkMode>once</exo.test.forkMode>
       </properties>
